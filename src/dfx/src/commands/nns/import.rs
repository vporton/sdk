//! Code for the command line: `dfx nns import`
use crate::lib::error::DfxResult;
use crate::lib::info::replica_rev;
use crate::lib::project::import::import_canister_definitions;
use crate::lib::project::network_mappings::get_network_mappings;
use crate::Environment;

use clap::Parser;

/// Imports the nns canisters
#[derive(Parser)]
pub struct ImportOpts {
    /// Networks to import canisters ids for.
    ///   --network-mapping <network name in both places>
    ///   --network-mapping <network name here>=<network name in project being imported>
    /// Examples:
    ///   --network-mapping ic
    ///   --network-mapping ic=mainnet
    #[clap(long, default_value = "ic=mainnet", multiple_occurrences(true))]
    network_mapping: Vec<String>,
}

/// Executes `dfx nns import`
pub async fn exec(env: &dyn Environment, opts: ImportOpts) -> DfxResult {
    let config = env.get_config_or_anyhow()?;
    let mut config = config.as_ref().clone();

    let network_mappings = get_network_mappings(&opts.network_mapping)?;
<<<<<<< HEAD
    let ic_commit = replica_rev();
    let dfx_url_str =
        format!("https://raw.githubusercontent.com/dfinity/ic/{ic_commit}/rs/nns/dfx.json");
=======
    let ic_commit = std::env::var("DFX_IC_COMMIT").unwrap_or_else(|_| replica_rev().to_string());
>>>>>>> a32ae7a1

    import_canister_definitions(
        env.get_logger(),
        &mut config,
        &dfx_url_str,
        Some("nns-"),
        None,
        &network_mappings,
    )
    .await
}<|MERGE_RESOLUTION|>--- conflicted
+++ resolved
@@ -26,14 +26,14 @@
     let mut config = config.as_ref().clone();
 
     let network_mappings = get_network_mappings(&opts.network_mapping)?;
-<<<<<<< HEAD
-    let ic_commit = replica_rev();
-    let dfx_url_str =
-        format!("https://raw.githubusercontent.com/dfinity/ic/{ic_commit}/rs/nns/dfx.json");
-=======
     let ic_commit = std::env::var("DFX_IC_COMMIT").unwrap_or_else(|_| replica_rev().to_string());
->>>>>>> a32ae7a1
 
+    let dfx_url_str = {
+        let ic_project = std::env::var("DFX_IC_SRC").unwrap_or_else(|_| {
+            format!("https://raw.githubusercontent.com/dfinity/ic/{ic_commit}")
+        });
+        format!("{ic_project}/rs/nns/dfx.json")
+    };
     import_canister_definitions(
         env.get_logger(),
         &mut config,
