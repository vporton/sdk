use crate::config::cache::VersionCache;
use crate::lib::agent::create_anonymous_agent_environment;
use crate::lib::builders::BuildConfig;
use crate::lib::environment::Environment;
use crate::lib::error::DfxResult;
use crate::lib::models::canister::CanisterPool;
use crate::lib::network::network_opt::NetworkOpt;
use crate::lib::operations::canister::add_canisters_with_ids;
use clap::Parser;
use std::path::PathBuf;
use tokio::runtime::Runtime;

/// Builds all or specific canisters from the code in your project. By default, all canisters are built.
#[derive(Parser)]
pub struct CanisterBuildOpts {
    /// Specifies the name of the canister to build.
    /// You must specify either a canister name or the --all option.
    canister_name: Option<String>,

    /// Builds all canisters configured in the dfx.json file.
    #[arg(long, conflicts_with("canister_name"))]
    all: bool,

    /// Build canisters without creating them. This can be used to check that canisters build ok.
    #[arg(long)]
    check: bool,

    /// Don't compile the dependencies, only this canister.
    #[arg(long)]
    no_deps: bool,

    /// Output environment variables to a file in dotenv format (without overwriting any user-defined variables, if the file already exists).
    #[arg(long)]
    output_env_file: Option<PathBuf>,

    #[command(flatten)]
    network: NetworkOpt,
}

pub fn exec(env: &dyn Environment, opts: CanisterBuildOpts) -> DfxResult {
    let env = create_anonymous_agent_environment(env, opts.network.to_network_name())?;

    let logger = env.get_logger();

    // Read the config.
    let config = env.get_config_or_anyhow()?;
    let env_file = config.get_output_env_file(opts.output_env_file)?;

    // Check the cache. This will only install the cache if there isn't one installed
    // already.
    VersionCache::install(&env, &env.get_cache().version_str())?;

    let build_mode_check = opts.check;

    let required_canisters = if opts.no_deps {
        // Option can be None in which case --all was specified
        let canister = opts.canister_name.as_deref();
        match canister {
            Some(canister) => vec![canister.to_string()],
            // inefficient:
            None => config
                .get_config()
                .get_canister_names_with_dependencies(None)?
        }
    } else {
        config
            .get_config()
            .get_canister_names_with_dependencies(opts.canister_name.as_deref())?
    };
    let canisters_to_load = add_canisters_with_ids(&required_canisters, &env, &config);

    let canisters_to_build = required_canisters
        .into_iter()
        .filter(|canister_name| {
            !config
                .get_config()
                .is_remote_canister(canister_name, &env.get_network_descriptor().name)
                .unwrap_or(false)
        })
        .collect();

    let canister_pool = CanisterPool::load(&env, build_mode_check, &canisters_to_load)?;

    // Create canisters on the replica and associate canister ids locally.
    if build_mode_check {
        slog::warn!(
            logger,
            "Building canisters to check they build ok. Canister IDs might be hard coded."
        );
    } else {
        // CanisterIds would have been set in CanisterPool::load, if available.
        // This is just to display an error if trying to build before creating the canister.
        let store = env.get_canister_id_store()?;
        for canister in canister_pool.get_canister_list() {
            let canister_name = canister.get_name();
            store.get(canister_name)?;
        }
    }

    slog::info!(logger, "Building canisters...");

    let runtime = Runtime::new().expect("Unable to create a runtime");
<<<<<<< HEAD
    let build_config =
        BuildConfig::from_config(&config, env.get_network_descriptor().is_playground())?
            .with_build_mode_check(build_mode_check)
            .with_canisters_to_build(canisters_to_build)
            .with_env_file(env_file);
    runtime.block_on(canister_pool.build_or_fail(&env, logger, &build_config, opts.no_deps))?;
=======
    let build_config = BuildConfig::from_config(&config)?
        .with_canisters_to_build(canisters_to_build)
        .with_env_file(env_file);
    runtime.block_on(canister_pool.build_or_fail(&env, logger, &build_config))?;
>>>>>>> fec030f5

    Ok(())
}<|MERGE_RESOLUTION|>--- conflicted
+++ resolved
@@ -100,19 +100,10 @@
     slog::info!(logger, "Building canisters...");
 
     let runtime = Runtime::new().expect("Unable to create a runtime");
-<<<<<<< HEAD
-    let build_config =
-        BuildConfig::from_config(&config, env.get_network_descriptor().is_playground())?
-            .with_build_mode_check(build_mode_check)
-            .with_canisters_to_build(canisters_to_build)
-            .with_env_file(env_file);
-    runtime.block_on(canister_pool.build_or_fail(&env, logger, &build_config, opts.no_deps))?;
-=======
     let build_config = BuildConfig::from_config(&config)?
         .with_canisters_to_build(canisters_to_build)
         .with_env_file(env_file);
-    runtime.block_on(canister_pool.build_or_fail(&env, logger, &build_config))?;
->>>>>>> fec030f5
+    runtime.block_on(canister_pool.build_or_fail(&env, logger, &build_config, opts.no_deps))?;
 
     Ok(())
 }