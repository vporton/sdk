use crate::actors::icx_proxy::signals::{PortReadySignal, PortReadySubscribe};
use crate::actors::shutdown_controller::signals::outbound::Shutdown;
use crate::actors::shutdown_controller::signals::ShutdownSubscribe;
use crate::actors::shutdown_controller::ShutdownController;
use crate::lib::error::{DfxError, DfxResult};

use crate::actors::shutdown::{wait_for_child_or_receiver, ChildOrReceiver};
use crate::util::{wsl_cmd, wsl_path};
use actix::{
    Actor, ActorContext, ActorFutureExt, Addr, AsyncContext, Context, Handler, Recipient,
    ResponseActFuture, Running, WrapFuture,
};
use anyhow::bail;
use crossbeam::channel::{unbounded, Receiver, Sender};
use slog::{debug, info, Logger};
use std::path::{Path, PathBuf};
use std::thread::JoinHandle;
use std::time::Duration;

pub mod signals {
    use actix::prelude::*;

    /// A message sent to the Emulator when the process is restarted. Since we're
    /// restarting inside our own actor, this message should not be exposed.
    #[derive(Message)]
    #[rtype(result = "()")]
    pub(super) struct EmulatorRestarted {
        pub port: u16,
    }
}

/// The configuration for the emulator actor.
#[derive(Clone)]
pub struct Config {
    pub ic_ref_path: PathBuf,
    pub write_port_to: PathBuf,
    pub shutdown_controller: Addr<ShutdownController>,
    pub logger: Option<Logger>,
}

/// A emulator actor. Starts the emulator, can subscribe to a Ready signal and a
/// Killed signal.
/// This starts a thread that monitors the process and send signals to any subscriber
/// listening for restarts. The message contains the port the emulator is listening to.
///
/// Signals
///   - PortReadySubscribe
///     Subscribe a recipient (address) to receive a EmulatorReadySignal message when
///     the emulator is ready to listen to a port. The message can be sent multiple
///     times (e.g. if the emulator crashes).
///     If a emulator is already started and another actor sends this message, a
///     EmulatorReadySignal will be sent free of charge in the same thread.
pub struct Emulator {
    logger: Logger,
    config: Config,

    // We keep the port to send to subscribers on subscription.
    port: Option<u16>,
    stop_sender: Option<Sender<()>>,
    thread_join: Option<JoinHandle<()>>,

    /// Ready Signal subscribers.
    ready_subscribers: Vec<Recipient<PortReadySignal>>,
}

impl Emulator {
    pub fn new(config: Config) -> Self {
        let logger =
            (config.logger.clone()).unwrap_or_else(|| Logger::root(slog::Discard, slog::o!()));
        Emulator {
            config,
            port: None,
            stop_sender: None,
            thread_join: None,
            ready_subscribers: Vec::new(),
            logger,
        }
    }

    fn wait_for_port_file(file_path: &Path) -> DfxResult<u16> {
        let mut retries = 0;
        loop {
            if let Ok(content) = std::fs::read_to_string(file_path) {
                if let Ok(port) = content.parse::<u16>() {
                    return Ok(port);
                }
            }
            if retries >= 3000 {
                bail!("Cannot start ic-ref: timed out");
            }
            std::thread::sleep(Duration::from_millis(100));
            retries += 1;
        }
    }

    fn start_emulator(&mut self, addr: Addr<Self>) -> DfxResult {
        let logger = self.logger.clone();

        let (sender, receiver) = unbounded();

        let handle = anyhow::Context::context(
            emulator_start_thread(logger, self.config.clone(), addr, receiver),
            "Failed to start emulator thread.",
        )?;

        self.thread_join = Some(handle);
        self.stop_sender = Some(sender);
        Ok(())
    }

    fn send_ready_signal(&self, port: u16) {
        for sub in &self.ready_subscribers {
            sub.do_send(PortReadySignal { port });
        }
    }
}

impl Actor for Emulator {
    type Context = Context<Self>;

    fn started(&mut self, ctx: &mut Self::Context) {
        self.start_emulator(ctx.address())
            .expect("Could not start the emulator");

        self.config
            .shutdown_controller
            .do_send(ShutdownSubscribe(ctx.address().recipient::<Shutdown>()));
    }

    fn stopping(&mut self, _ctx: &mut Self::Context) -> Running {
        info!(self.logger, "Stopping ic-ref...");
        if let Some(sender) = self.stop_sender.take() {
            let _ = sender.send(());
        }

        if let Some(join) = self.thread_join.take() {
            let _ = join.join();
        }

        info!(self.logger, "Stopped.");
        Running::Stop
    }
}

impl Handler<PortReadySubscribe> for Emulator {
    type Result = ();

    fn handle(&mut self, msg: PortReadySubscribe, _: &mut Self::Context) {
        // If we have a port, send that we're already ready! Yeah!
        if let Some(port) = self.port {
            msg.0.do_send(PortReadySignal { port });
        }

        self.ready_subscribers.push(msg.0);
    }
}

impl Handler<signals::EmulatorRestarted> for Emulator {
    type Result = ();

    fn handle(
        &mut self,
        msg: signals::EmulatorRestarted,
        _ctx: &mut Self::Context,
    ) -> Self::Result {
        self.port = Some(msg.port);
        self.send_ready_signal(msg.port);
    }
}

impl Handler<Shutdown> for Emulator {
    type Result = ResponseActFuture<Self, Result<(), ()>>;

    fn handle(&mut self, _msg: Shutdown, _ctx: &mut Self::Context) -> Self::Result {
        // This is just the example for ResponseActFuture but stopping the context
        Box::pin(
            async {}
                .into_actor(self) // converts future to ActorFuture
                .map(|_, _act, ctx| {
                    ctx.stop();
                    Ok(())
                }),
        )
    }
}

fn emulator_start_thread(
    logger: Logger,
    config: Config,
    addr: Addr<Emulator>,
    receiver: Receiver<()>,
) -> DfxResult<std::thread::JoinHandle<()>> {
    let thread_handler = move || {
        // Start the process, then wait for the file.
        let ic_ref_path = config.ic_ref_path.as_os_str();

        // form the ic-start command here similar to emulator command
<<<<<<< HEAD
        let mut cmd = wsl_cmd(ic_ref_path);
        cmd.arg("--pick-port")
            .arg("--write-port-to")
            .arg(wsl_path(&config.write_port_to).unwrap());
=======
        let mut cmd = std::process::Command::new(ic_ref_path);
        cmd.args(["--pick-port"]);
        cmd.args(["--write-port-to", &config.write_port_to.to_string_lossy()]);
>>>>>>> 77ea2a02
        cmd.stdout(std::process::Stdio::inherit());
        cmd.stderr(std::process::Stdio::inherit());

        let mut done = false;
        while !done {
            let _ = std::fs::remove_file(&config.write_port_to);
            let last_start = std::time::Instant::now();
            debug!(logger, "Starting emulator...");
            let mut child = cmd.spawn().expect("Could not start emulator.");

            let port = Emulator::wait_for_port_file(&config.write_port_to).unwrap();
            addr.do_send(signals::EmulatorRestarted { port });

            // This waits for the child to stop, or the receiver to receive a message.
            // We don't restart the emulator if done = true.
            match wait_for_child_or_receiver(&mut child, &receiver) {
                ChildOrReceiver::Receiver => {
                    debug!(logger, "Got signal to stop. Killing emulator process...");
                    let _ = child.kill();
                    let _ = child.wait();
                    done = true;
                }
                ChildOrReceiver::Child => {
                    debug!(logger, "Emulator process failed.");
                    // If it took less than two seconds to exit, wait a bit before trying again.
                    if std::time::Instant::now().duration_since(last_start) < Duration::from_secs(2)
                    {
                        std::thread::sleep(Duration::from_secs(2));
                    } else {
                        debug!(
                            logger,
                            "Last emulator seemed to have been healthy, not waiting..."
                        );
                    }
                }
            }
        }
    };

    std::thread::Builder::new()
        .name("emulator-actor".to_owned())
        .spawn(thread_handler)
        .map_err(DfxError::from)
}<|MERGE_RESOLUTION|>--- conflicted
+++ resolved
@@ -195,16 +195,10 @@
         let ic_ref_path = config.ic_ref_path.as_os_str();
 
         // form the ic-start command here similar to emulator command
-<<<<<<< HEAD
         let mut cmd = wsl_cmd(ic_ref_path);
         cmd.arg("--pick-port")
             .arg("--write-port-to")
             .arg(wsl_path(&config.write_port_to).unwrap());
-=======
-        let mut cmd = std::process::Command::new(ic_ref_path);
-        cmd.args(["--pick-port"]);
-        cmd.args(["--write-port-to", &config.write_port_to.to_string_lossy()]);
->>>>>>> 77ea2a02
         cmd.stdout(std::process::Stdio::inherit());
         cmd.stderr(std::process::Stdio::inherit());
 
