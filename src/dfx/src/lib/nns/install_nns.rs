//! Implements the `dfx nns install` command, which installs the core NNS canisters, including II and NNS-dapp.
//!
//! Note: `dfx nns` will be a `dfx` plugin, so this code SHOULD NOT depend on NNS code except where extremely inconvenient or absolutely necessary:
//! * Example: Minimise crate dependencies outside the nns modules.
//! * Example: Use `anyhow::Result` not `DfxResult`
#![warn(missing_docs)]
#![warn(clippy::missing_docs_in_private_items)]

use crate::lib::environment::Environment;
use crate::lib::identity::identity_utils::CallSender;
use crate::lib::info::replica_rev;
use crate::lib::operations::canister::install_canister_wasm;
use crate::util::blob_from_arguments;
use crate::util::network::get_replica_urls;
<<<<<<< HEAD
use crate::util::wsl_cmd;
use crate::util::wsl_path;
use crate::util::wsl_url;
=======
use dfx_core::config::cache::get_bin_cache;
use dfx_core::config::model::dfinity::ReplicaSubnetType;
>>>>>>> 77ea2a02

use anyhow::{anyhow, bail, Context};
use backoff::backoff::Backoff;
use backoff::ExponentialBackoff;
use flate2::bufread::GzDecoder;
use fn_error_context::context;
use futures_util::future::try_join_all;
use ic_agent::export::Principal;
use ic_agent::Agent;
use ic_utils::interfaces::management_canister::builders::InstallMode;
use ic_utils::interfaces::ManagementCanister;
use reqwest::Url;
use std::ffi::OsStr;
use std::fs;
use std::io::Write;
use std::path::Component;
use std::path::{Path, PathBuf};
use std::process::{self, Command};

use self::canisters::{
    IcNnsInitCanister, SnsCanisterInstallation, StandardCanister, NNS_CORE, NNS_FRONTEND,
    SNS_CANISTERS,
};

pub mod canisters;

/// Installs NNS canisters on a local dfx server.
/// # Notes:
///   - Set DFX_IC_NNS_INIT_PATH=<path to binary> to use a different &binary for local development
///   - This won't work with an HSM, because the agent holds a session open
///   - The provider_url is what the agent connects to, and forwards to the replica.
/// # Prerequisites
///   - There must be no canisters already present in the dfx server.
///   - The dfx server must be running as subnet type system; this is set in the local network setting in dfx.json and
///     will normally be different from the production network type, which will most
///     likely be "application".
/// # Errors
/// This will return an error if:
/// - Any of the steps failed to complete.
///
/// # Panics
/// Ideally this should never panic and always return an error on error; while this code is in development reality may differ.
#[context("Failed to install NNS components.")]
pub async fn install_nns(
    env: &dyn Environment,
    agent: &Agent,
    ic_nns_init_path: &Path,
    ledger_accounts: &[String],
) -> anyhow::Result<()> {
    eprintln!("Checking out the environment...");
    verify_local_replica_type_is_system(env)?;
    verify_nns_canister_ids_are_available(agent).await?;
    let provider_url = get_and_check_provider(env)?;
    let nns_url = get_and_check_replica_url(env)?;
    let subnet_id = get_subnet_id(agent).await?.to_text();
    let ic_admin_cli = bundled_binary(env, "ic-admin")?;

    eprintln!("Installing the core backend wasm canisters...");
    download_nns_wasms(env).await?;
    let mut test_accounts = vec![
        canisters::ED25519_TEST_ACCOUNT.to_string(),
        canisters::SECP256K1_TEST_ACCOUNT.to_string(),
    ];
    test_accounts.extend_from_slice(ledger_accounts);
    let ic_nns_init_opts = IcNnsInitOpts {
        wasm_dir: nns_wasm_dir(env)?,
        nns_url: nns_url.to_string(),
        test_accounts,
        sns_subnets: Some(subnet_id.to_string()),
    };
    ic_nns_init(ic_nns_init_path, &ic_nns_init_opts).await?;

    eprintln!("Uploading NNS configuration data...");
    upload_nns_sns_wasms_canister_wasms(env)?;

    // Install the GUI canisters:
    for StandardCanister {
        wasm_url,
        wasm_name,
        canister_name,
        canister_id,
    } in NNS_FRONTEND
    {
        let local_wasm_path = nns_wasm_dir(env)?.join(wasm_name);
        let parsed_wasm_url = Url::parse(wasm_url)
            .with_context(|| format!("Could not parse url for {canister_name} wasm: {wasm_url}"))?;
        download(&parsed_wasm_url, &local_wasm_path).await?;
        let specified_id = Principal::from_text(canister_id)?;
        let installed_canister_id =
            install_canister(env, agent, canister_name, &local_wasm_path, specified_id)
                .await?
                .to_text();
        if canister_id != &installed_canister_id {
            bail!("Canister '{canister_name}' was installed at an incorrect canister ID.  Expected '{canister_id}' but got '{installed_canister_id}'.");
        }
    }
    // ... and configure the backend NNS canisters:
    eprintln!("Configuring the NNS...");
    set_xdr_rate(1234567, &nns_url, &ic_admin_cli)?;
    set_cmc_authorized_subnets(&nns_url, &subnet_id, &ic_admin_cli)?;

    print_nns_details(provider_url)?;
    Ok(())
}

/// Gets and checks the provider URL
///
/// # Errors
/// - The provider may be malformed.
/// - Only provider localhost:8080 is supported; this is compiled into the canister IDs.
///   - The port constraint may be eased, perhaps, at some stage.
///   - The requirement that the domain root is 'localhost' is less likely to change; 127.0.0.1 doesn't support subdomains.
#[context("Failed to get a valid provider for network '{}'.  Please check networks.json and dfx.json.", env.get_network_descriptor().name)]
fn get_and_check_provider(env: &dyn Environment) -> anyhow::Result<Url> {
    let provider_url = env
        .get_network_descriptor()
        .first_provider()
        .with_context(|| "Environment has no providers")?;
    let provider_url: Url = Url::parse(provider_url)
        .with_context(|| "Malformed provider URL in this environment: {url_str}")?;

    if provider_url.port() != Some(8080) {
        return Err(anyhow!(
            "dfx nns install supports only port 8080, not {provider_url}. Please set the 'local' network's provider to '127.0.0.1:8080'."
        ));
    }

    Ok(provider_url)
}

/// Gets the local replica URL.  Note: This is not the same as the provider URL.
///
/// The replica URL hosts the canister dashboard and is used for installing NNS wasms.
///
/// Note: The port typically changes every time `dfx start --clean` is run.
///
/// # Errors
/// - Returns an error if the replica URL could not be found.  Typically this indicates that the local replica
///   is not running or is running in a different location.
/// - Returns an error if the network name is not "local"; that is the only network that `ic nns install` can deploy to.
///
/// # Panics
/// This code is not expected to panic.
#[context("Failed to determine the replica URL for network '{}'.  This may be caused by `dfx start` failing.", env.get_network_descriptor().name)]
pub fn get_and_check_replica_url(env: &dyn Environment) -> anyhow::Result<Url> {
    let network_descriptor = env.get_network_descriptor();
    if network_descriptor.name != "local" {
        return Err(anyhow!(
            "dfx nns install can only deploy to the 'local' network."
        ));
    }
    get_replica_urls(env, env.get_network_descriptor())?
        .pop()
        .ok_or_else(|| {
            anyhow!("The list of replica URLs is empty; `dfx start` appears to be unhealthy.")
        })
}

/// Gets the subnet ID
#[context("Failed to determine subnet ID.")]
async fn get_subnet_id(agent: &Agent) -> anyhow::Result<Principal> {
    let root_key = agent
        .status()
        .await
        .with_context(|| "Could not get agent status")?
        .root_key
        .with_context(|| "Agent should have fetched the root key.")?;
    Ok(Principal::self_authenticating(root_key))
}

/// The NNS canisters use the very first few canister IDs; they must be available.
#[context("Failed to verify that the network is empty; dfx nns install must be run just after dfx start --clean")]
async fn verify_nns_canister_ids_are_available(agent: &Agent) -> anyhow::Result<()> {
    /// Checks that the canister is unused on the given network.
    ///
    /// The network is queried directly; local state such as canister_ids.json has no effect on this function.
    async fn verify_canister_id_is_available(
        agent: &Agent,
        canister_id: &str,
        canister_name: &str,
    ) -> anyhow::Result<()> {
        let canister_principal = Principal::from_text(canister_id).with_context(|| {
            format!("Internal error: {canister_name} has an invalid canister ID: {canister_id}")
        })?;
        if agent
            .read_state_canister_info(canister_principal, "module_hash")
            .await
            .is_ok()
        {
            return Err(anyhow!(
                "The ID for the {canister_name} canister has already been taken."
            ));
        }
        Ok(())
    }

    try_join_all(NNS_CORE.iter().cloned().map(
        |IcNnsInitCanister {
             canister_id,
             canister_name,
             ..
         }| verify_canister_id_is_available(agent, canister_id, canister_name),
    ))
    .await?;
    Ok(())
}

/// Provides the user with a printout detailing what has been installed for them.
///
/// # Errors
/// - May fail if the provider URL is invalid.
#[context("Failed to print NNS details.")]
fn print_nns_details(provider_url: Url) -> anyhow::Result<()> {
    let canister_url = |canister_id: &str| -> anyhow::Result<String> {
        let mut url = provider_url.clone();
        let host = format!("{}.localhost", canister_id);
        url.set_host(Some(&host))
            .with_context(|| "Could not add canister ID as a subdomain to localhost")?;
        Ok(url.to_string())
    };

    println!(
        r#"

######################################
# NNS CANISTER INSTALLATION COMPLETE #
######################################

Backend canisters:
{}

Frontend canisters:
{}

"#,
        NNS_CORE
            .iter()
            .map(|canister| format!("{:20}  {}\n", canister.canister_name, canister.canister_id))
            .collect::<Vec<String>>()
            .join(""),
        NNS_FRONTEND
            .iter()
            .map(|canister| format!(
                "{:20}  {}\n",
                canister.canister_name,
                canister_url(canister.canister_id).unwrap_or_default()
            ))
            .collect::<Vec<String>>()
            .join("")
    );
    Ok(())
}

/// Gets a URL, trying repeatedly until it is available.
#[context("Failed to download after multiple tries: {}", url)]
pub async fn get_with_retries(url: &Url) -> anyhow::Result<reqwest::Response> {
    let mut retry_policy = ExponentialBackoff::default();

    loop {
        match reqwest::get(url.clone()).await {
            Ok(response) => {
                return Ok(response);
            }
            Err(err) => match retry_policy.next_backoff() {
                Some(duration) => tokio::time::sleep(duration).await,
                None => bail!(err),
            },
        }
    }
}

/// Gets the local replica type from dfx.json
///
/// # Errors
/// Returns an error if the replica type could not be determined.  Possible reasons include:
/// - There is no `dfx.json`
/// - `dfx.json` could not be read.
/// - `dfx.json` is not valid JSON.
/// - The replica type is not defined for the `local` network.
///
/// # Panics
/// This code is not expected to panic.
#[context("Failed to determine the local replica type.")]
fn local_replica_type(env: &dyn Environment) -> anyhow::Result<ReplicaSubnetType> {
    Ok(env
        .get_network_descriptor()
        .local_server_descriptor()?
        .replica
        .subnet_type
        .unwrap_or_default())
}

/// Checks that the local replica type is 'system'.
///
/// Note: At present dfx runs a single local replica and the replica type is taken from dfx.json.  It is unfortunate that the subnet type is forced
/// on the other canisters, however in practice this is unlikely to be a huge problem in the short term.
///
/// # Errors
/// - Returns an error if the local replica type in `dfx.json` is not "system".
/// # Panics
/// This code is not expected to panic.
#[context("Failed to verify that the local replica type is 'system'.")]
pub fn verify_local_replica_type_is_system(env: &dyn Environment) -> anyhow::Result<()> {
    match local_replica_type(env) {
        Ok(ReplicaSubnetType::System) => Ok(()),
        other => Err(anyhow!(
            r#"The replica subnet_type needs to be 'system' to run NNS canisters. Current value: {other:?}.
             
             You can configure it by setting local.replica.subnet_type to "system" in your global networks.json:
             
             1) Create or edit: {}
             2) Set the local config to:
                 {{
                   "local": {{
                     "bind": "127.0.0.1:8080",
                     "type": "ephemeral",
                     "replica": {{
                       "subnet_type": "system"
                     }}
                   }}
                 }}
             3) Verify that you have no network configurations in dfx.json.
             4) Restart dfx:
                 dfx stop
                 dfx start --clean
             
             "#,
            env.get_networks_config().get_path().to_string_lossy()
        )),
    }
}

/// Downloads a file
#[context("Failed to download '{:?}' to '{:?}'.", source, target)]
pub async fn download(source: &Url, target: &Path) -> anyhow::Result<()> {
    if target.exists() {
        println!("Already downloaded: {}", target.to_string_lossy());
        return Ok(());
    }
    println!(
        "Downloading {}\n  from: {}",
        target.to_string_lossy(),
        source.as_str()
    );
    let buffer = reqwest::get(source.clone())
        .await
        .with_context(|| "Failed to connect")?
        .bytes()
        .await
        .with_context(|| "Download was interrupted")?;
    let target_parent = target
        .parent()
        .unwrap_or_else(|| Path::new(Component::CurDir.as_os_str()));
    let tmp_dir = tempfile::TempDir::new_in(target_parent)
        .with_context(|| "Failed to create temporary directory for download")?;
    let downloaded_filename = {
        let filename = tmp_dir.path().join("wasm");
        let mut file = fs::File::create(&filename)
            .with_context(|| format!("Failed to create temp file at '{}'", filename.display()))?;
        file.write_all(&buffer)
            .with_context(|| format!("Failed to write temp file at '{}'.", filename.display()))?;
        filename
    };
    fs::rename(&downloaded_filename, target).with_context(|| {
        format!(
            "Failed to rename '{}' to '{}'",
            downloaded_filename.display(),
            target.display()
        )
    })?;
    Ok(())
}

/// Downloads and unzips a file
#[context("Failed to download and unzip '{:?}' from '{:?}'.", target, source.as_str())]
pub async fn download_gz(source: &Url, target: &Path) -> anyhow::Result<()> {
    if target.exists() {
        println!("Already downloaded: {}", target.to_string_lossy());
        return Ok(());
    }
    println!(
        "Downloading {}\n  from .gz: {}",
        target.to_string_lossy(),
        source.as_str()
    );
    let response = reqwest::get(source.clone())
        .await
        .with_context(|| "Failed to connect")?
        .bytes()
        .await
        .with_context(|| "Download was interrupted")?;
    let mut decoder = GzDecoder::new(&response[..]);

    let target_parent = target
        .parent()
        .unwrap_or_else(|| Path::new(Component::CurDir.as_os_str()));
    let tmp_dir = tempfile::TempDir::new_in(target_parent)
        .with_context(|| "Failed to create temporary directory for download")?;
    let downloaded_filename = {
        let filename = tmp_dir.path().join("wasm");
        let mut file = fs::File::create(&filename).with_context(|| {
            format!(
                "Failed to write temp file when downloading '{}'.",
                filename.display()
            )
        })?;
        std::io::copy(&mut decoder, &mut file)
            .with_context(|| format!("Failed to unzip WASM to '{}'", filename.display()))?;
        filename
    };
    fs::rename(&downloaded_filename, target).with_context(|| {
        format!(
            "Failed to move downloaded tempfile '{}' to '{}'.",
            downloaded_filename.display(),
            target.display()
        )
    })?;
    Ok(())
}

/// Downloads wasm file from the main IC repo CI.
#[context("Failed to download {} from the IC CI.", wasm_name)]
pub async fn download_ic_repo_wasm(
    wasm_name: &str,
    ic_commit: &str,
    wasm_dir: &Path,
) -> anyhow::Result<()> {
    fs::create_dir_all(wasm_dir)
        .with_context(|| format!("Failed to create wasm directory: '{}'", wasm_dir.display()))?;
    let final_path = wasm_dir.join(wasm_name);
    let url_str =
        format!("https://download.dfinity.systems/ic/{ic_commit}/canisters/{wasm_name}.gz");
    let url = Url::parse(&url_str)
      .with_context(|| format!("Could not determine download URL. Are ic_commit '{ic_commit}' and wasm_name '{wasm_name}' valid?"))?;
    download_gz(&url, &final_path).await
}

/// Downloads all the core NNS wasms, excluding only the front-end wasms II and NNS-dapp.
#[context("Failed to download NNS wasm files.")]
pub async fn download_nns_wasms(env: &dyn Environment) -> anyhow::Result<()> {
    let ic_commit = std::env::var("DFX_IC_COMMIT").unwrap_or_else(|_| replica_rev().to_string());
    let wasm_dir = &nns_wasm_dir(env)?;
    for IcNnsInitCanister {
        wasm_name,
        test_wasm_name,
        ..
    } in NNS_CORE
    {
        download_ic_repo_wasm(wasm_name, &ic_commit, wasm_dir).await?;
        if let Some(test_wasm_name) = test_wasm_name {
            download_ic_repo_wasm(test_wasm_name, &ic_commit, wasm_dir).await?;
        }
    }
    download_sns_wasms(env, &ic_commit, wasm_dir).await?;
    Ok(())
}

/// Downloads all the core SNS wasms.
#[context("Failed to download SNS wasm files.")]
pub async fn download_sns_wasms(
    _env: &dyn Environment,
    ic_commit: &str,
    wasms_dir: &Path,
) -> anyhow::Result<()> {
    try_join_all(
        SNS_CANISTERS
            .iter()
            .map(|SnsCanisterInstallation { wasm_name, .. }| {
                download_ic_repo_wasm(wasm_name, ic_commit, wasms_dir)
            }),
    )
    .await?;
    Ok(())
}

/// Arguments for the ic-nns-init command line function.
pub struct IcNnsInitOpts {
    /// An URL to accees one or more NNS subnet replicas.
    nns_url: String,
    /// A directory that needs to be populated will all required wasms before calling ic-nns-init.
    wasm_dir: PathBuf,
    /// The ID of a test account that ic-nns-init will create and to initialise with tokens.
    /// Note: At present only one test account is supported.
    test_accounts: Vec<String>,
    /// A subnet for SNS canisters.
    /// Note: In this context we support at most one subnet.
    sns_subnets: Option<String>,
}

/// Calls the `ic-nns-init` executable.
///
/// Notes:
///   - Set DFX_IC_NNS_INIT_PATH=<path to binary> to use a different binary for local development
///   - This won't work with an HSM, because the agent holds a session open
///   - The provider_url is what the agent connects to, and forwards to the replica.
#[context("Failed to install NNS components.")]
pub async fn ic_nns_init(ic_nns_init_path: &Path, opts: &IcNnsInitOpts) -> anyhow::Result<()> {
<<<<<<< HEAD
    let mut cmd = wsl_cmd(ic_nns_init_path);
=======
    let mut cmd = std::process::Command::new(ic_nns_init_path);
    cmd.arg("--pass-specified-id");
>>>>>>> 77ea2a02
    cmd.arg("--url");
    cmd.arg(wsl_url(&opts.nns_url));
    cmd.arg("--wasm-dir");
    cmd.arg(wsl_path(&opts.wasm_dir)?);
    opts.test_accounts.iter().for_each(|account| {
        cmd.arg("--initialize-ledger-with-test-accounts");
        cmd.arg(account);
    });
    opts.sns_subnets.iter().for_each(|subnet| {
        cmd.arg("--sns-subnet");
        cmd.arg(subnet);
    });
    let args: Vec<_> = cmd
        .get_args()
        .into_iter()
        .map(OsStr::to_string_lossy)
        .collect();
    println!("ic-nns-init {}", args.join(" "));
    cmd.stdout(std::process::Stdio::inherit());
    cmd.stderr(std::process::Stdio::inherit());
    let output = cmd
        .output()
        .with_context(|| format!("Error executing {:#?}", cmd))?;

    if !output.status.success() {
        return Err(anyhow!("ic-nns-init call failed"));
    }
    Ok(())
}

/// Sets the exchange rate between ICP and cycles.
///
/// # Implementation
/// This is done by proposal.  Just after startung a test server, ic-admin
/// proposals with a test user pass immediately, as the small test neuron is
/// the only neuron and has absolute majority.
#[context("Failed to set an initial exchange rate between ICP and cycles.  It may not be possible to create canisters or purchase cycles.")]
pub fn set_xdr_rate(rate: u64, nns_url: &Url, ic_admin: &PathBuf) -> anyhow::Result<()> {
    wsl_cmd(ic_admin)
        .arg("--nns-url")
        .arg(wsl_url(nns_url.as_str()))
        .arg("propose-xdr-icp-conversion-rate")
        .arg("--test-neuron-proposer")
        .arg("--summary")
        .arg(format!("Set the cycle exchange rate to {rate}."))
        .arg("--xdr-permyriad-per-icp")
        .arg(format!("{}", rate))
        .stdin(process::Stdio::null())
        .output()
        .map_err(anyhow::Error::from)
        .and_then(|output| {
            if output.status.success() {
                Ok(())
            } else {
                Err(anyhow!("Call to propose to set xdr rate failed"))
            }
        })
}

/// Sets the subnets the CMC is authorized to create canisters in.
#[context("Failed to authorize a subnet for use by the cycles management canister.  The CMC may not be able to create canisters.")]
pub fn set_cmc_authorized_subnets(
    nns_url: &Url,
    subnet: &str,
    ic_admin: &PathBuf,
) -> anyhow::Result<()> {
    wsl_cmd(ic_admin)
        .arg("--nns-url")
        .arg(wsl_url(nns_url.as_str()))
        .arg("propose-to-set-authorized-subnetworks")
        .arg("--test-neuron-proposer")
        .arg("--proposal-title")
        .arg("Set Cycles Minting Canister Authorized Subnets")
        .arg("--summary")
        .arg(format!(
            "Authorize the Cycles Minting Canister to create canisters in the subnet '{subnet}'."
        ))
        .arg("--subnets")
        .arg(subnet)
        .stdin(process::Stdio::null())
        .output()
        .map_err(anyhow::Error::from)
        .and_then(|output| {
            if output.status.success() {
                Ok(())
            } else {
                Err(anyhow!("Call to propose to set xdr rate failed"))
            }
        })
}

/// Uploads wasms to the nns-sns-wasm canister.
#[context("Failed to upload wasm files to the nns-sns-wasm canister; it may not be possible to create an SNS.")]
pub fn upload_nns_sns_wasms_canister_wasms(env: &dyn Environment) -> anyhow::Result<()> {
    for SnsCanisterInstallation {
        upload_name,
        wasm_name,
        ..
    } in SNS_CANISTERS
    {
        let sns_cli = bundled_binary(env, "sns")?;
        let wasm_path = nns_wasm_dir(env)?.join(wasm_name);
        let mut command = Command::new(sns_cli);
        command
            .arg("add-sns-wasm-for-tests")
            .arg("--network")
            .arg("local")
            .arg("--override-sns-wasm-canister-id-for-tests")
            .arg(canisters::NNS_SNS_WASM.canister_id)
            .arg("--wasm-file")
            .arg(&wasm_path)
            .arg(upload_name);
        command
        .stdin(process::Stdio::null())
        .output()
            .map_err(anyhow::Error::from)
            .and_then(|output| {
                if output.status.success() {
                    Ok(())
                } else {
                    Err(anyhow!(
                        "Failed to upload {} from {} to the nns-sns-wasm canister:\n{:?} {:?}\nStdout:\n{:?}\n\nStderr:\n{:?}",
                        upload_name,
                        wasm_path.to_string_lossy(),
                        command.get_program(),
                        command.get_args(),
                        String::from_utf8_lossy(&output.stdout),
                        String::from_utf8_lossy(&output.stderr)
                    ))
                }
            })?;
    }
    Ok(())
}

/// Installs a canister without adding it to `dfx.json` or `canister_ids.json`.
///
/// # Errors
/// - Returns an error if the canister could not be created.
/// # Panics
/// None
//
// Notes:
// - This does not pass any initialisation argument.  If needed, one can be added to the code.
// - This function may be needed by other plugins as well.
#[context("Failed to install canister '{canister_name}' on network '{}' using wasm at '{}'.", env.get_network_descriptor().name, wasm_path.display())]
pub async fn install_canister(
    env: &dyn Environment,
    agent: &Agent,
    canister_name: &str,
    wasm_path: &Path,
    specified_id: Principal,
) -> anyhow::Result<Principal> {
    let mgr = ManagementCanister::create(agent);
    let builder = mgr
        .create_canister()
        .as_provisional_create_with_specified_id(specified_id);

    let res = builder.call_and_wait().await;
    let canister_id: Principal = res.context("Canister creation call failed.")?.0;
    let canister_id_str = canister_id.to_text();

    let install_args = blob_from_arguments(None, None, None, &None)?;
    let install_mode = InstallMode::Install;
    let call_sender = CallSender::SelectedId;

    install_canister_wasm(
        env,
        agent,
        canister_id,
        Some(canister_name),
        &install_args,
        install_mode,
        &call_sender,
        fs::read(wasm_path).with_context(|| format!("Unable to read {:?}", wasm_path))?,
        true,
    )
    .await?;

    println!("Installed {canister_name} at {canister_id_str}");

    Ok(canister_id)
}

/// The local directory where NNS wasm files are cached.  The directory is typically created on demand.
fn nns_wasm_dir(env: &dyn Environment) -> anyhow::Result<PathBuf> {
    Ok(get_bin_cache(&env.get_version().to_string())?.join("wasms"))
}

/// Get the path to a bundled command line binary
fn bundled_binary(env: &dyn Environment, cli_name: &str) -> anyhow::Result<PathBuf> {
    env.get_cache()
        .get_binary_command_path(cli_name)
        .with_context(|| format!("Could not find bundled binary '{cli_name}'."))
}<|MERGE_RESOLUTION|>--- conflicted
+++ resolved
@@ -12,14 +12,11 @@
 use crate::lib::operations::canister::install_canister_wasm;
 use crate::util::blob_from_arguments;
 use crate::util::network::get_replica_urls;
-<<<<<<< HEAD
 use crate::util::wsl_cmd;
 use crate::util::wsl_path;
 use crate::util::wsl_url;
-=======
 use dfx_core::config::cache::get_bin_cache;
 use dfx_core::config::model::dfinity::ReplicaSubnetType;
->>>>>>> 77ea2a02
 
 use anyhow::{anyhow, bail, Context};
 use backoff::backoff::Backoff;
@@ -517,12 +514,8 @@
 ///   - The provider_url is what the agent connects to, and forwards to the replica.
 #[context("Failed to install NNS components.")]
 pub async fn ic_nns_init(ic_nns_init_path: &Path, opts: &IcNnsInitOpts) -> anyhow::Result<()> {
-<<<<<<< HEAD
     let mut cmd = wsl_cmd(ic_nns_init_path);
-=======
-    let mut cmd = std::process::Command::new(ic_nns_init_path);
     cmd.arg("--pass-specified-id");
->>>>>>> 77ea2a02
     cmd.arg("--url");
     cmd.arg(wsl_url(&opts.nns_url));
     cmd.arg("--wasm-dir");
