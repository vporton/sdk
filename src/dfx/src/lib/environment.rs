use crate::config::cache::VersionCache;
use crate::config::dfx_version;
use crate::lib::error::DfxResult;
use crate::lib::progress_bar::ProgressBar;
use crate::lib::warning::{is_warning_disabled, DfxWarning::MainnetPlainTextIdentity};
use anyhow::{anyhow, bail};
use candid::Principal;
use dfx_core::config::model::canister_id_store::CanisterIdStore;
use dfx_core::config::model::dfinity::{Config, NetworksConfig};
use dfx_core::config::model::network_descriptor::{NetworkDescriptor, NetworkTypeDescriptor};
use dfx_core::error::canister_id_store::CanisterIdStoreError;
use dfx_core::error::identity::NewIdentityManagerError;
use dfx_core::error::load_dfx_config::LoadDfxConfigError;
use dfx_core::error::uri::UriError;
use dfx_core::extension::manager::ExtensionManager;
use dfx_core::identity::identity_manager::{IdentityManager, InitializeIdentity};
use fn_error_context::context;
use ic_agent::{Agent, Identity};
use indicatif::MultiProgress;
use pocket_ic::nonblocking::PocketIc;
use semver::Version;
use slog::{Logger, Record};
use std::borrow::Cow;
use std::cell::RefCell;
use std::path::PathBuf;
use std::sync::Arc;
use std::time::Duration;
use url::Url;
use super::graph::graph_nodes_map::GraphWithNodesMap;
use super::models::canister::Import;

pub trait Environment {
    fn get_cache(&self) -> VersionCache;
    fn get_config(&self) -> Result<Option<Arc<Config>>, LoadDfxConfigError>;
    fn get_networks_config(&self) -> Arc<NetworksConfig>;
    fn get_config_or_anyhow(&self) -> anyhow::Result<Arc<Config>>;

    /// Return a temporary directory for the current project.
    /// If there is no project (no dfx.json), there is no project temp dir.
    fn get_project_temp_dir(&self) -> DfxResult<Option<PathBuf>>;

    fn get_version(&self) -> &Version;

    /// This is value of the name passed to dfx `--identity <name>`
    /// Notably, it is _not_ the name of the default identity or selected identity
    fn get_identity_override(&self) -> Option<&str>;

    // Explicit lifetimes are actually needed for mockall to work properly.
    #[allow(clippy::needless_lifetimes)]
    fn get_agent<'a>(&'a self) -> &'a Agent;

    fn get_pocketic(&self) -> Option<&PocketIc>;

    #[allow(clippy::needless_lifetimes)]
    fn get_network_descriptor<'a>(&'a self) -> &'a NetworkDescriptor;

    fn get_logger(&self) -> &slog::Logger;
    fn get_verbose_level(&self) -> i64;
    fn new_spinner(&self, message: Cow<'static, str>) -> ProgressBar;
    fn new_progress(&self, message: &str) -> ProgressBar;

    fn new_identity_manager(&self) -> Result<IdentityManager, NewIdentityManagerError> {
        IdentityManager::new(
            self.get_logger(),
            self.get_identity_override(),
            InitializeIdentity::Allow,
        )
    }

    // Explicit lifetimes are actually needed for mockall to work properly.
    #[allow(clippy::needless_lifetimes, unused)]
    fn log<'a>(&self, record: &Record<'a>) {
        self.get_logger().log(record);
    }

    fn get_selected_identity(&self) -> Option<&String>;

    fn get_selected_identity_principal(&self) -> Option<Principal>;

    fn get_effective_canister_id(&self) -> Principal;

    fn get_override_effective_canister_id(&self) -> Option<Principal>;

    fn get_extension_manager(&self) -> &ExtensionManager;

    fn get_canister_id_store(&self) -> Result<CanisterIdStore, CanisterIdStoreError> {
        CanisterIdStore::new(
            self.get_logger(),
            self.get_network_descriptor(),
            self.get_config()?,
        )
    }

    fn get_imports(&self) -> &RefCell<GraphWithNodesMap<Import, ()>>;
}

pub enum ProjectConfig {
    NotLoaded,
    NoProject,
    Loaded(Arc<Config>),
}

pub struct EnvironmentImpl {
    project_config: RefCell<ProjectConfig>,
    shared_networks_config: Arc<NetworksConfig>,

    cache: VersionCache,

    version: Version,

    logger: Option<slog::Logger>,
    verbose_level: i64,

    spinners: MultiProgress,

    identity_override: Option<String>,

    effective_canister_id: Option<Principal>,

    extension_manager: ExtensionManager,

    /// Graph currently read imports and their children, not necessarily the entire graph of all imports.
    /// Invariant: with each node contains all its descendants.
    imports: RefCell<GraphWithNodesMap<Import, ()>>,
}

impl EnvironmentImpl {
    pub fn new(extension_manager: ExtensionManager) -> DfxResult<Self> {
        let shared_networks_config = NetworksConfig::new()?;
        let version = dfx_version().clone();

        Ok(EnvironmentImpl {
            cache: VersionCache::with_version(&version),
            project_config: RefCell::new(ProjectConfig::NotLoaded),
            shared_networks_config: Arc::new(shared_networks_config),
            version: version.clone(),
            logger: None,
            verbose_level: 0,
            identity_override: None,
            effective_canister_id: None,
            extension_manager,
<<<<<<< HEAD
            imports: RefCell::new(GraphWithNodesMap::new()),
=======
            spinners: MultiProgress::new(),
>>>>>>> 9f5907d4
        })
    }

    pub fn with_logger(mut self, logger: slog::Logger) -> Self {
        self.logger = Some(logger);
        self
    }

    pub fn with_identity_override(mut self, identity: Option<String>) -> Self {
        self.identity_override = identity;
        self
    }

    pub fn with_verbose_level(mut self, verbose_level: i64) -> Self {
        self.verbose_level = verbose_level;
        self
    }

    pub fn with_effective_canister_id(mut self, effective_canister_id: Option<String>) -> Self {
        match effective_canister_id {
            None => {
                self.effective_canister_id = None;
                self
            }
            Some(canister_id) => match Principal::from_text(canister_id) {
                Ok(principal) => {
                    self.effective_canister_id = Some(principal);
                    self
                }
                Err(_) => self,
            },
        }
    }

    pub fn with_spinners(mut self, spinners: MultiProgress) -> Self {
        self.spinners = spinners;
        self
    }

    fn load_config(&self) -> Result<(), LoadDfxConfigError> {
        let config = Config::from_current_dir(Some(&self.extension_manager))?;

        let project_config = config.map_or(ProjectConfig::NoProject, |config| {
            ProjectConfig::Loaded(Arc::new(config))
        });
        self.project_config.replace(project_config);
        Ok(())
    }
}

impl Environment for EnvironmentImpl {
    fn get_cache(&self) -> VersionCache {
        self.cache.clone()
    }

    fn get_config(&self) -> Result<Option<Arc<Config>>, LoadDfxConfigError> {
        if matches!(*self.project_config.borrow(), ProjectConfig::NotLoaded) {
            self.load_config()?;
        }

        let config = if let ProjectConfig::Loaded(ref config) = *self.project_config.borrow() {
            Some(Arc::clone(config))
        } else {
            None
        };
        Ok(config)
    }

    fn get_networks_config(&self) -> Arc<NetworksConfig> {
        self.shared_networks_config.clone()
    }

    fn get_config_or_anyhow(&self) -> anyhow::Result<Arc<Config>> {
        self.get_config()?.ok_or_else(|| anyhow!(
            "Cannot find dfx configuration file in the current working directory. Did you forget to create one?"
        ))
    }

    fn get_project_temp_dir(&self) -> DfxResult<Option<PathBuf>> {
        Ok(self.get_config()?.map(|c| c.get_temp_path()).transpose()?)
    }

    fn get_version(&self) -> &Version {
        &self.version
    }

    fn get_identity_override(&self) -> Option<&str> {
        self.identity_override.as_deref()
    }

    fn get_agent(&self) -> &Agent {
        unreachable!("Agent only available from an AgentEnvironment");
    }

    fn get_pocketic(&self) -> Option<&PocketIc> {
        unreachable!("PocketIC handle only available from an AgentEnvironment");
    }

    fn get_network_descriptor(&self) -> &NetworkDescriptor {
        // It's not valid to call get_network_descriptor on an EnvironmentImpl.
        // All of the places that call this have an AgentEnvironment anyway.
        unreachable!("NetworkDescriptor only available from an AgentEnvironment");
    }

    fn get_logger(&self) -> &slog::Logger {
        self.logger
            .as_ref()
            .expect("Log was not setup, but is being used.")
    }

    fn get_verbose_level(&self) -> i64 {
        self.verbose_level
    }

    fn new_spinner(&self, message: Cow<'static, str>) -> ProgressBar {
        // Only show the progress bar if the level is INFO or more.
        if self.verbose_level >= 0 {
            ProgressBar::new_spinner(message, &self.spinners)
        } else {
            ProgressBar::discard()
        }
    }

    fn new_progress(&self, _message: &str) -> ProgressBar {
        ProgressBar::discard()
    }

    fn get_selected_identity(&self) -> Option<&String> {
        None
    }

    fn get_selected_identity_principal(&self) -> Option<Principal> {
        None
    }

    fn get_effective_canister_id(&self) -> Principal {
        self.effective_canister_id
            .unwrap_or(Principal::from_slice(&[0, 0, 0, 0, 0, 0, 0, 0, 1, 1]))
    }

    fn get_override_effective_canister_id(&self) -> Option<Principal> {
        self.effective_canister_id
    }

    fn get_extension_manager(&self) -> &ExtensionManager {
        &self.extension_manager
    }

    fn get_imports(&self) -> &RefCell<GraphWithNodesMap<Import, ()>> {
        &self.imports
    }
}

pub struct AgentEnvironment<'a> {
    backend: &'a dyn Environment,
    agent: Agent,
    pocketic: Option<PocketIc>,
    network_descriptor: NetworkDescriptor,
    identity_manager: IdentityManager,
    imports: RefCell<GraphWithNodesMap<Import, ()>>,
    effective_canister_id: Option<Principal>,
}

impl<'a> AgentEnvironment<'a> {
    #[context("Failed to create AgentEnvironment for network '{}'.", network_descriptor.name)]
    pub fn new(
        backend: &'a dyn Environment,
        network_descriptor: NetworkDescriptor,
        timeout: Duration,
        use_identity: Option<&str>,
    ) -> DfxResult<Self> {
        let logger = backend.get_logger().clone();
        let mut identity_manager = backend.new_identity_manager()?;
        let identity = if let Some(identity_name) = use_identity {
            identity_manager.instantiate_identity_from_name(identity_name, &logger)?
        } else {
            identity_manager.instantiate_selected_identity(&logger)?
        };
        if network_descriptor.is_ic
            && !matches!(
                network_descriptor.r#type,
                NetworkTypeDescriptor::Playground { .. }
            )
            && identity.insecure
            && !is_warning_disabled(MainnetPlainTextIdentity)
        {
            bail!(
                "The {} identity is not stored securely. Do not use it to control a lot of cycles/ICP.
- For enhanced security, create a new identity using the command: 
    dfx identity new
  Then, specify the new identity in mainnet-facing commands with the `--identity` flag.
- If you understand the risks and still wish to use the insecure plaintext identity, you can suppress this warning by running:
    export DFX_WARNING=-mainnet_plaintext_identity
  After setting this environment variable, re-run the command.",
                identity.name()
            );
        }
        let url = network_descriptor.first_provider()?;
        let effective_canister_id = if let Some(d) = &network_descriptor.local_server_descriptor {
            d.effective_config()?
                .and_then(|c| c.get_effective_canister_id())
        } else {
            None
        };

        let pocketic =
            if let Some(local_server_descriptor) = &network_descriptor.local_server_descriptor {
                match local_server_descriptor.get_running_pocketic_port(None)? {
                    Some(port) => {
                        let mut socket_addr = local_server_descriptor.bind_address;
                        socket_addr.set_port(port);
                        let url = format!("http://{}", socket_addr);
                        let url = Url::parse(&url)
                            .map_err(|e| UriError::UrlParseError(url.to_string(), e))?;
                        Some(create_pocketic(&url))
                    }
                    None => None,
                }
            } else {
                None
            };

        Ok(AgentEnvironment {
            backend,
            agent: create_agent(logger, url, identity, timeout)?,
            pocketic,
            network_descriptor: network_descriptor.clone(),
            identity_manager,
            imports: RefCell::new(GraphWithNodesMap::new()),
            effective_canister_id,
        })
    }
}

impl<'a> Environment for AgentEnvironment<'a> {
    fn get_cache(&self) -> VersionCache {
        self.backend.get_cache()
    }

    fn get_config(&self) -> Result<Option<Arc<Config>>, LoadDfxConfigError> {
        self.backend.get_config()
    }

    fn get_networks_config(&self) -> Arc<NetworksConfig> {
        self.backend.get_networks_config()
    }

    fn get_config_or_anyhow(&self) -> anyhow::Result<Arc<Config>> {
        self.get_config()?.ok_or_else(|| anyhow!(
            "Cannot find dfx configuration file in the current working directory. Did you forget to create one?"
        ))
    }

    fn get_project_temp_dir(&self) -> DfxResult<Option<PathBuf>> {
        self.backend.get_project_temp_dir()
    }

    fn get_version(&self) -> &Version {
        self.backend.get_version()
    }

    fn get_identity_override(&self) -> Option<&str> {
        self.backend.get_identity_override()
    }

    fn get_agent(&self) -> &Agent {
        &self.agent
    }

    fn get_pocketic(&self) -> Option<&PocketIc> {
        self.pocketic.as_ref()
    }

    fn get_network_descriptor(&self) -> &NetworkDescriptor {
        &self.network_descriptor
    }

    fn get_logger(&self) -> &slog::Logger {
        self.backend.get_logger()
    }

    fn get_verbose_level(&self) -> i64 {
        self.backend.get_verbose_level()
    }

    fn new_spinner(&self, message: Cow<'static, str>) -> ProgressBar {
        self.backend.new_spinner(message)
    }

    fn new_progress(&self, message: &str) -> ProgressBar {
        self.backend.new_progress(message)
    }

    fn get_selected_identity(&self) -> Option<&String> {
        Some(self.identity_manager.get_selected_identity_name())
    }

    fn get_selected_identity_principal(&self) -> Option<Principal> {
        self.identity_manager.get_selected_identity_principal()
    }

    fn get_effective_canister_id(&self) -> Principal {
        self.backend
            .get_override_effective_canister_id()
            .unwrap_or_else(|| {
                self.effective_canister_id
                    .unwrap_or_else(|| self.backend.get_effective_canister_id())
            })
    }

    fn get_override_effective_canister_id(&self) -> Option<Principal> {
        self.backend.get_override_effective_canister_id()
    }

    fn get_extension_manager(&self) -> &ExtensionManager {
        self.backend.get_extension_manager()
    }

    fn get_imports(&self) -> &RefCell<GraphWithNodesMap<Import, ()>> {
        &self.imports
    }
}

#[context("Failed to create agent with url {}.", url)]
pub fn create_agent(
    _logger: Logger,
    url: &str,
    identity: Box<dyn Identity + Send + Sync>,
    timeout: Duration,
) -> DfxResult<Agent> {
    let disable_query_verification =
        std::env::var("DFX_DISABLE_QUERY_VERIFICATION").is_ok_and(|x| !x.trim().is_empty());
    let agent = Agent::builder()
        .with_url(url)
        .with_boxed_identity(identity)
        .with_verify_query_signatures(!disable_query_verification)
        .with_ingress_expiry(timeout)
        .build()?;
    Ok(agent)
}

pub fn create_pocketic(url: &Url) -> PocketIc {
    PocketIc::new_from_existing_instance(url.clone(), 0, None)
}

#[cfg(test)]
pub mod test_env {
    use super::*;

    /// Provides access to log-message-generating functions in test mode.
    pub struct TestEnv;
    impl Environment for TestEnv {
        fn get_agent(&self) -> &Agent {
            unimplemented!()
        }
        fn get_cache(&self) -> VersionCache {
            unimplemented!()
        }
        fn get_canister_id_store(&self) -> Result<CanisterIdStore, CanisterIdStoreError> {
            unimplemented!()
        }
        fn get_config(&self) -> Result<Option<Arc<Config>>, LoadDfxConfigError> {
            unimplemented!()
        }
        fn get_config_or_anyhow(&self) -> anyhow::Result<Arc<Config>> {
            bail!("dummy env")
        }
        fn get_effective_canister_id(&self) -> Principal {
            unimplemented!()
        }
        fn get_extension_manager(&self) -> &ExtensionManager {
            unimplemented!()
        }
        fn get_identity_override(&self) -> Option<&str> {
            None
        }
        fn get_logger(&self) -> &slog::Logger {
            unimplemented!()
        }
        fn get_network_descriptor(&self) -> &NetworkDescriptor {
            unimplemented!()
        }
        fn get_networks_config(&self) -> Arc<NetworksConfig> {
            unimplemented!()
        }
        fn get_override_effective_canister_id(&self) -> Option<Principal> {
            None
        }
        fn get_pocketic(&self) -> Option<&PocketIc> {
            None
        }
        fn get_project_temp_dir(&self) -> DfxResult<Option<PathBuf>> {
            Ok(None)
        }
        fn get_selected_identity(&self) -> Option<&String> {
            unimplemented!()
        }
        fn get_selected_identity_principal(&self) -> Option<Principal> {
            unimplemented!()
        }
        fn get_verbose_level(&self) -> i64 {
            0
        }
        fn get_version(&self) -> &Version {
            unimplemented!()
        }
        fn log(&self, _record: &Record) {}
        fn new_identity_manager(&self) -> Result<IdentityManager, NewIdentityManagerError> {
            unimplemented!()
        }
        fn new_progress(&self, _message: &str) -> ProgressBar {
            ProgressBar::discard()
        }
        fn new_spinner(&self, _message: Cow<'static, str>) -> ProgressBar {
            ProgressBar::discard()
        }
    }
}<|MERGE_RESOLUTION|>--- conflicted
+++ resolved
@@ -139,11 +139,8 @@
             identity_override: None,
             effective_canister_id: None,
             extension_manager,
-<<<<<<< HEAD
             imports: RefCell::new(GraphWithNodesMap::new()),
-=======
             spinners: MultiProgress::new(),
->>>>>>> 9f5907d4
         })
     }
 
