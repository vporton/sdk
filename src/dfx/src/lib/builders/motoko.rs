<<<<<<< HEAD
use itertools::Itertools;
=======
use crate::config::cache::VersionCache;
>>>>>>> 9f5907d4
use crate::lib::builders::{
    BuildConfig, BuildOutput, CanisterBuilder, IdlBuildOutput, WasmBuildOutput,
};
use crate::lib::canister_info::motoko::MotokoCanisterInfo;
use crate::lib::canister_info::CanisterInfo;
use crate::lib::environment::Environment;
use crate::lib::error::{BuildError, DfxError, DfxResult};
use crate::lib::metadata::names::{CANDID_ARGS, CANDID_SERVICE};
use crate::lib::models::canister::{CanisterPool, Import};
use crate::lib::package_arguments::{self, PackageArguments};
use crate::util::assets::management_idl;
use anyhow::Context;
use candid::Principal as CanisterId;
use dfx_core::config::model::dfinity::{MetadataVisibility, Profile};
use fn_error_context::context;
use slog::{info, o, trace, warn, Logger};
use std::collections::BTreeMap;
use std::path::{Path, PathBuf};
use std::process::Output;

pub struct MotokoBuilder {
    logger: slog::Logger,
    cache: VersionCache,
}
unsafe impl Send for MotokoBuilder {}
unsafe impl Sync for MotokoBuilder {}

impl MotokoBuilder {
    #[context("Failed to create MotokoBuilder.")]
    pub fn new(env: &dyn Environment) -> DfxResult<Self> {
        Ok(MotokoBuilder {
            logger: env.get_logger().new(o! {
                "module" => "motoko"
            }),
            cache: env.get_cache(),
        })
    }
}

<<<<<<< HEAD
=======
#[context("Failed to find imports for canister at '{}'.", info.get_main_path().display())]
fn get_imports(
    env: &dyn Environment,
    cache: &VersionCache,
    info: &MotokoCanisterInfo,
) -> DfxResult<BTreeSet<MotokoImport>> {
    #[context("Failed recursive dependency detection at {}.", file.display())]
    fn get_imports_recursive(
        env: &dyn Environment,
        cache: &VersionCache,
        workspace_root: &Path,
        file: &Path,
        result: &mut BTreeSet<MotokoImport>,
    ) -> DfxResult {
        if result.contains(&MotokoImport::Relative(file.to_path_buf())) {
            return Ok(());
        }

        result.insert(MotokoImport::Relative(file.to_path_buf()));

        let mut command = cache.get_binary_command(env, "moc")?;
        command.current_dir(workspace_root);
        let command = command.arg("--print-deps").arg(file);
        let output = command
            .output()
            .with_context(|| format!("Error executing {:#?}", command))?;
        let output = String::from_utf8_lossy(&output.stdout);

        for line in output.lines() {
            let import = MotokoImport::try_from(line).context("Failed to create MotokoImport.")?;
            match import {
                MotokoImport::Relative(path) => {
                    get_imports_recursive(env, cache, workspace_root, path.as_path(), result)?;
                }
                _ => {
                    result.insert(import);
                }
            }
        }

        Ok(())
    }

    let mut result = BTreeSet::new();
    get_imports_recursive(
        env,
        cache,
        info.get_workspace_root(),
        info.get_main_path(),
        &mut result,
    )?;

    Ok(result)
}

>>>>>>> 9f5907d4
impl CanisterBuilder for MotokoBuilder {
    #[context("Failed to get dependencies for canister '{}'.", info.get_name())]
    fn get_dependencies(
        &self,
        env: &dyn Environment,
        pool: &CanisterPool,
        info: &CanisterInfo,
    ) -> DfxResult<Vec<CanisterId>> {
<<<<<<< HEAD
        self.read_dependencies(env, pool, info, self.cache.as_ref())?;

        let imports = env.get_imports().borrow();
        let graph = imports.graph();
        // let space = DfsSpace::new(&graph);
        // match petgraph::algo::toposort(graph, Some(&mut space)) { // FIXME: Should provide the node.
        // TODO: inefficient:
        match petgraph::algo::toposort(graph, None) {
            Ok(order) => {
                let res: Vec<_> = order
                    .into_iter()
                    .filter_map(|id| match graph.node_weight(id) {
                        Some(Import::Canister(name)) => {
                            pool.get_first_canister_with_name(name.as_str()) // TODO: a little inefficient
                        }
                        _ => None,
                    })
                    .map(|canister| canister.canister_id())
                    .collect();
                let main_canister_id = info.get_canister_id()?;
                if let Some(start_index) = res.iter().position(|&x| x == main_canister_id) {
                    // Create a slice starting from that index
                    let slice = &res[start_index..]; // TODO: Include or not the canister itself?
                    Ok(slice.to_vec())
=======
        let motoko_info = info.as_info::<MotokoCanisterInfo>()?;
        let imports = get_imports(env, &self.cache, &motoko_info)?;

        Ok(imports
            .iter()
            .filter_map(|import| {
                if let MotokoImport::Canister(name) = import {
                    pool.get_first_canister_with_name(name)
>>>>>>> 9f5907d4
                } else {
                    panic!("Programming error");
                }
            }
            Err(err) => {
                let message = match graph.node_weight(err.node_id()) {
                    Some(Import::Canister(name)) => name.clone(),
                    _ => "<Unknown>".to_string(),
                };
                return Err(DfxError::new(BuildError::DependencyError(format!(
                    "Found circular dependency: {}",
                    message
                ))));
            }
        }
    }

    #[context("Failed to build Motoko canister '{}'.", canister_info.get_name())]
    fn build(
        &self,
        env: &dyn Environment,
        pool: &CanisterPool,
        canister_info: &CanisterInfo,
        config: &BuildConfig,
    ) -> DfxResult<BuildOutput> {
        let motoko_info = canister_info.as_info::<MotokoCanisterInfo>()?;
        let profile = config.profile;
        let input_path = motoko_info.get_main_path();
        let output_wasm_path = motoko_info.get_output_wasm_path();

        let id_map = pool
            .get_canister_list()
            .iter()
            .map(|c| (c.get_name().to_string(), c.canister_id().to_text()))
            .collect();

        std::fs::create_dir_all(motoko_info.get_output_root()).with_context(|| {
            format!(
                "Failed to create {}.",
                motoko_info.get_output_root().to_string_lossy()
            )
        })?;
        let cache = &self.cache;
        let idl_dir_path = &config.idl_root;
        std::fs::create_dir_all(idl_dir_path)
            .with_context(|| format!("Failed to create {}.", idl_dir_path.to_string_lossy()))?;

        // If the management canister is being imported, emit the candid file.
<<<<<<< HEAD
        if env.get_imports().borrow().nodes().keys().contains(&Import::Canister("aaaaa-aa".to_string()))
=======
        if get_imports(env, cache, &motoko_info)?
            .contains(&MotokoImport::Ic("aaaaa-aa".to_string()))
>>>>>>> 9f5907d4
        {
            let management_idl_path = idl_dir_path.join("aaaaa-aa.did");
            dfx_core::fs::write(management_idl_path, management_idl()?)?;
        }

        let dependencies = self
            .get_dependencies(env, pool, canister_info)
            .unwrap_or_default();
        super::get_and_write_environment_variables(
            canister_info,
            &config.network_name,
            pool,
            &dependencies,
            config.env_file.as_deref(),
        )?;

        let package_arguments = package_arguments::load(
            env,
            cache,
            motoko_info.get_packtool(),
            canister_info.get_workspace_root(),
        )?;

        let moc_arguments = match motoko_info.get_args() {
            Some(args) => [
                package_arguments,
                args.split_whitespace().map(str::to_string).collect(),
            ]
            .concat(),
            None => package_arguments,
        };

        let candid_service_metadata_visibility = canister_info
            .get_metadata(CANDID_SERVICE)
            .map(|m| m.visibility)
            .unwrap_or(MetadataVisibility::Public);

        let candid_args_metadata_visibility = canister_info
            .get_metadata(CANDID_ARGS)
            .map(|m| m.visibility)
            .unwrap_or(MetadataVisibility::Public);

        // Generate wasm
        let params = MotokoParams {
            build_target: match profile {
                Profile::Release => BuildTarget::Release,
                _ => BuildTarget::Debug,
            },
            suppress_warning: false,
            input: input_path,
            package_arguments: &moc_arguments,
            candid_service_metadata_visibility,
            candid_args_metadata_visibility,
            output: output_wasm_path,
            idl_path: idl_dir_path,
            idl_map: &id_map,
            workspace_root: canister_info.get_workspace_root(),
        };
        motoko_compile(env, &self.logger, cache, &params)?;

        Ok(BuildOutput {
            canister_id: canister_info
                .get_canister_id()
                .expect("Could not find canister ID."),
            wasm: WasmBuildOutput::File(motoko_info.get_output_wasm_path().to_path_buf()),
            idl: IdlBuildOutput::File(canister_info.get_output_idl_path().to_path_buf()),
        })
    }

    fn get_candid_path(
        &self,
        _: &dyn Environment,
        _pool: &CanisterPool,
        info: &CanisterInfo,
        _config: &BuildConfig,
    ) -> DfxResult<PathBuf> {
        // get the path to candid file from dfx build
        Ok(info.get_output_idl_path().to_path_buf())
    }
}

type CanisterIdMap = BTreeMap<String, String>;
enum BuildTarget {
    Release,
    Debug,
}

struct MotokoParams<'a> {
    build_target: BuildTarget,
    workspace_root: &'a Path,
    idl_path: &'a Path,
    idl_map: &'a CanisterIdMap,
    package_arguments: &'a PackageArguments,
    candid_service_metadata_visibility: MetadataVisibility,
    candid_args_metadata_visibility: MetadataVisibility,
    output: &'a Path,
    input: &'a Path,
    // The following fields are control flags for dfx and will not be used by self.to_args()
    suppress_warning: bool,
}

impl MotokoParams<'_> {
    fn to_args(&self, cmd: &mut std::process::Command) {
        cmd.arg(self.input);
        cmd.arg("-o").arg(self.output);
        match self.build_target {
            BuildTarget::Release => cmd.args(["-c", "--release"]),
            BuildTarget::Debug => cmd.args(["-c", "--debug"]),
        };
        cmd.arg("--idl").arg("--stable-types");
        if self.candid_service_metadata_visibility == MetadataVisibility::Public {
            // moc defaults to private metadata, if this argument is not present.
            cmd.arg("--public-metadata").arg(CANDID_SERVICE);
        }
        if self.candid_args_metadata_visibility == MetadataVisibility::Public {
            // moc defaults to private metadata, if this argument is not present.
            cmd.arg("--public-metadata").arg(CANDID_ARGS);
        }
        if !self.idl_map.is_empty() {
            cmd.arg("--actor-idl").arg(self.idl_path);
            for (name, canister_id) in self.idl_map.iter() {
                cmd.args(["--actor-alias", name, canister_id]);
            }
        };
        cmd.args(self.package_arguments);
    }
}

/// Compile a motoko file.
#[context("Failed to compile Motoko.")]
fn motoko_compile(
    env: &dyn Environment,
    logger: &Logger,
    cache: &VersionCache,
    params: &MotokoParams<'_>,
) -> DfxResult {
    let mut cmd = cache.get_binary_command(env, "moc")?;
    cmd.current_dir(params.workspace_root);
    params.to_args(&mut cmd);
    run_command(logger, &mut cmd, params.suppress_warning).context("Failed to run 'moc'.")?;
    Ok(())
}

fn run_command(
    logger: &slog::Logger,
    cmd: &mut std::process::Command,
    suppress_warning: bool,
) -> DfxResult<Output> {
    trace!(logger, r#"Running {}..."#, format!("{:?}", cmd));

    let output = cmd.output().context("Error while executing command.")?;
    if !output.status.success() {
        Err(DfxError::new(BuildError::CommandError(
            format!("{:?}", cmd),
            output.status,
            String::from_utf8_lossy(&output.stdout).to_string(),
            String::from_utf8_lossy(&output.stderr).to_string(),
        )))
    } else {
        if !output.stdout.is_empty() {
            info!(logger, "{}", String::from_utf8_lossy(&output.stdout));
        }
        if !suppress_warning && !output.stderr.is_empty() {
            warn!(logger, "{}", String::from_utf8_lossy(&output.stderr));
        }
        Ok(output)
    }
}<|MERGE_RESOLUTION|>--- conflicted
+++ resolved
@@ -1,8 +1,5 @@
-<<<<<<< HEAD
 use itertools::Itertools;
-=======
 use crate::config::cache::VersionCache;
->>>>>>> 9f5907d4
 use crate::lib::builders::{
     BuildConfig, BuildOutput, CanisterBuilder, IdlBuildOutput, WasmBuildOutput,
 };
@@ -42,8 +39,6 @@
     }
 }
 
-<<<<<<< HEAD
-=======
 #[context("Failed to find imports for canister at '{}'.", info.get_main_path().display())]
 fn get_imports(
     env: &dyn Environment,
@@ -99,7 +94,6 @@
     Ok(result)
 }
 
->>>>>>> 9f5907d4
 impl CanisterBuilder for MotokoBuilder {
     #[context("Failed to get dependencies for canister '{}'.", info.get_name())]
     fn get_dependencies(
@@ -108,7 +102,6 @@
         pool: &CanisterPool,
         info: &CanisterInfo,
     ) -> DfxResult<Vec<CanisterId>> {
-<<<<<<< HEAD
         self.read_dependencies(env, pool, info, self.cache.as_ref())?;
 
         let imports = env.get_imports().borrow();
@@ -133,16 +126,6 @@
                     // Create a slice starting from that index
                     let slice = &res[start_index..]; // TODO: Include or not the canister itself?
                     Ok(slice.to_vec())
-=======
-        let motoko_info = info.as_info::<MotokoCanisterInfo>()?;
-        let imports = get_imports(env, &self.cache, &motoko_info)?;
-
-        Ok(imports
-            .iter()
-            .filter_map(|import| {
-                if let MotokoImport::Canister(name) = import {
-                    pool.get_first_canister_with_name(name)
->>>>>>> 9f5907d4
                 } else {
                     panic!("Programming error");
                 }
@@ -191,12 +174,7 @@
             .with_context(|| format!("Failed to create {}.", idl_dir_path.to_string_lossy()))?;
 
         // If the management canister is being imported, emit the candid file.
-<<<<<<< HEAD
         if env.get_imports().borrow().nodes().keys().contains(&Import::Canister("aaaaa-aa".to_string()))
-=======
-        if get_imports(env, cache, &motoko_info)?
-            .contains(&MotokoImport::Ic("aaaaa-aa".to_string()))
->>>>>>> 9f5907d4
         {
             let management_idl_path = idl_dir_path.join("aaaaa-aa.did");
             dfx_core::fs::write(management_idl_path, management_idl()?)?;
