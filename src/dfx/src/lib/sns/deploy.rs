//! Code for creating an SNS.
use anyhow::bail;
use fn_error_context::context;
use std::ffi::OsString;
use std::path::Path;

use crate::lib::call_bundled::call_bundled;
use crate::lib::error::DfxResult;
use crate::Environment;

/// Creates an SNS.  This requires funds but no proposal.
#[context("Failed to deploy SNS with config: {}", path.display())]
pub fn deploy_sns(env: &dyn Environment, path: &Path) -> DfxResult<String> {
    // Note: It MAY be possible to get the did file location using existing sdk methods.
    let did_file = "candid/nns-sns-wasm.did";
    if !Path::new(did_file).exists() {
        bail!("Missing did file at '{did_file}'.  Please run 'dfx nns import' to get the file.");
    }

    // Note: The --network flag is not available at the moment,
    //       so this always applies to local canister IDs.
    //       This will have to be expanded to cover deployments to
    //       mainnet quite soon.
    let canister_ids_file = ".dfx/local/canister_ids.json";

    let args = vec![
        OsString::from("deploy"),
        OsString::from("--init-config-file"),
        OsString::from(path),
        OsString::from("--candid"),
        OsString::from(did_file),
        OsString::from("--save-to"),
        OsString::from(canister_ids_file),
    ];
<<<<<<< HEAD
    call_sns_cli(env, &args).map(|stdout| {
        format!(
            "Deployed SNS:\nSNS config: {}\nCanister ID file: {}\n\n{}",
            path.display(),
            canister_ids_file,
            stdout
        )
    })
=======
    call_bundled(env, "sns", &args)
        .map(|stdout| format!("Deployed SNS: {}\n{}", path.display(), stdout))
>>>>>>> 8289aa50
}<|MERGE_RESOLUTION|>--- conflicted
+++ resolved
@@ -32,8 +32,7 @@
         OsString::from("--save-to"),
         OsString::from(canister_ids_file),
     ];
-<<<<<<< HEAD
-    call_sns_cli(env, &args).map(|stdout| {
+    call_bundled(env, "sns", &args).map(|stdout| {
         format!(
             "Deployed SNS:\nSNS config: {}\nCanister ID file: {}\n\n{}",
             path.display(),
@@ -41,8 +40,4 @@
             stdout
         )
     })
-=======
-    call_bundled(env, "sns", &args)
-        .map(|stdout| format!("Deployed SNS: {}\n{}", path.display(), stdout))
->>>>>>> 8289aa50
 }