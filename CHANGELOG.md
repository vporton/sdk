--- conflicted
+++ resolved
@@ -2,7 +2,6 @@
 
 # UNRELEASED
 
-<<<<<<< HEAD
 ### feat: rebuild only necessary canisters
 
 Cache `get_imports()` (renamed to `add_imports()`) results.
@@ -17,13 +16,12 @@
 `"deploy": false` canister option makes it not to deploy, unless explicitly specified on the command line.
 
 ### chore: Improve help text of `dfx identity new` to include which characters are valid in identity names
-=======
+
 ### PocketIC support
 
 Passing `--pocketic` to `dfx start` now starts a PocketIC server instead of the replica. PocketIC is lighter-weight than the replica and execution environment internals can be manipulated by REST commands. For more information, see the [PocketIC readme](https://github.com/dfinity/pocketic).
 
 ### feat: subaccount can be derived from principal in `dfx ledger account-id`
->>>>>>> 48e412d9
 
 ### feat: `dfx info candid-ui-url`
 
