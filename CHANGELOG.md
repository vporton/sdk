--- conflicted
+++ resolved
@@ -2,7 +2,6 @@
 
 # UNRELEASED
 
-<<<<<<< HEAD
 ### feat: WASM memory soft-limit
 
 Adds support for the `wasm_memory_limit` canister setting, which limits the canister's heap during most calls but does not affect queries. As with other canister settings, it can be set in `dfx canister create` or `dfx canister update-settings` via the `--wasm-memory-limit` flag, as well as in `dfx.json` under `canisters[].initialization_values.wasm_memory_limit`.
@@ -45,11 +44,10 @@
 - [129408](https://dashboard.internetcomputer.org/proposal/129408)
 - [129379](https://dashboard.internetcomputer.org/proposal/129379)
 - [129378](https://dashboard.internetcomputer.org/proposal/129378)
-=======
+
 ### feat: specify canisters not to deploy
 
 `"deploy": false` canister option makes it not to deploy, unless explicitly specified on the command line.
->>>>>>> 965849e0
 
 # 0.20.0
 
