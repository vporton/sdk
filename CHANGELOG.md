--- conflicted
+++ resolved
@@ -2,9 +2,8 @@
 
 # UNRELEASED
 
-<<<<<<< HEAD
 ### fix: frontend code crashing when there is no canister ID
-=======
+
 ### feat: `dfx ledger top-up` also accepts canister names
 
 Previously, `dfx ledger top-up` only accepted canister principals. Now it accepts both principals and canister names.
@@ -155,7 +154,6 @@
 `import management "ic:aaaaa-aa;`
 
 This will automatically produce the idl in the `.dfx` folder.
->>>>>>> 8c6740d5
 
 ### fix: Include remote canisters in canisters_to_generate
 
