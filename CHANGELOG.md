# dfx changelog

# UNRELEASED

<<<<<<< HEAD
### feat: rebuild only necessary canisters

Cache `get_imports()` (renamed to `add_imports()`) results.

Read only those `--print-deps` dependencies that are necessary to read.

Don't compile canisters for which all dependencies are elder than the `.wasm` file.
This results in big compilation speedups.

### feat: specify canisters not to deploy

`"deploy": false` canister option makes it not to deploy, unless explicitly specified on the command line.

### chore: Improve help text of `dfx identity new` to include which characters are valid in identity names
=======
# 0.20.2

### fix: `dfx canister delete` fails

`dfx canister delete` occasionally fails because it attempts to withdraw too many cycles from the canister before it is deleted.
Usually, `dfx` tries again with a larger margin of cycles, but sometimes this gets stuck.
It is now possible to use `--initial-margin` to manually supply a margin in case the automatic margin does not work.

### perf: improve sync command performance

Improves `sync` (eg. `dfx deploy`, `icx-asset sync`) performance by parallelization:
- Make asset properties query faster by parallelization, significant improvement for canisters that have many assets
- Make chunk creation process faster, by increasing parallelization 4=>25, significant improvement when deploying lots of small assets

`icx-asset`: add support for log levels, defaulting to `info`
>>>>>>> ffdd5761

### PocketIC support

Passing `--pocketic` to `dfx start` now starts a PocketIC server instead of the replica. PocketIC is lighter-weight than the replica and execution environment internals can be manipulated by REST commands. For more information, see the [PocketIC readme](https://github.com/dfinity/pocketic).

### feat: subaccount can be derived from principal in `dfx ledger account-id`

### feat: `dfx info candid-ui-url`

`dfx info candid-ui-url` displays the URL to the Candid UI canister for an explicitly specified `--network <network name>` (or `local` by default).

### chore: Improve help text of `dfx identity new` to include which characters are valid in identity names

### fix: Capitalization of "Wasm" in docs and messages

The output of `dfx canister status` has been also changed to use consistent capitalization of words.

### fix!(frontend-canister): include `.well-known` directory by default for asset upload

When uploading assets to an asset canister, `dfx` by default excludes directories and files with names that start with `.`.
`dfx` will start including folders with the name `.well-known` by default.
It is possible to override this in `.ic-assets.json` like this:

``` json
{
  "match": ".well-known",
  "ignore": true
}
```

### fix: Transferring funds too early in `dfx ledger create-canister` with --next-to

When creating a canister with `dfx ledger create-canister --next-to` on a canister that does not exist (e.g., 2vxsx-fae), then the funds are first transferred away from the users account, but the call then fails to create the new canister, and the funds are not returned to the user's account.

## Dependencies

### Updated to [agent-rs 0.35.0](https://github.com/dfinity/agent-rs/blob/main/CHANGELOG.md#0350---2024-05-10)

### Replica

Updated replica to elected commit ec35ebd252d4ffb151d2cfceba3a86c4fb87c6d6.
This incorporates the following executed proposals:

- [130083](https://dashboard.internetcomputer.org/proposal/130083)
- [129747](https://dashboard.internetcomputer.org/proposal/129747)
- [129746](https://dashboard.internetcomputer.org/proposal/129746)
- [129706](https://dashboard.internetcomputer.org/proposal/129706)
- [129697](https://dashboard.internetcomputer.org/proposal/129697)
- [129696](https://dashboard.internetcomputer.org/proposal/129696)
- [129628](https://dashboard.internetcomputer.org/proposal/129628)
- [129627](https://dashboard.internetcomputer.org/proposal/129627)

# 0.20.1

### feat: reformatted error output

Rather than increasing indentation, dfx now aligns the error causes with a "Caused by: " prefix.

Also changed error types to report error causes as causes, rather than embedding their error cause in the error text.

Before:
```bash
Error: Failed while trying to deploy canisters.
Caused by: Failed while trying to deploy canisters.
  Failed to build all canisters.
    Failed while trying to build all canisters.
      The build step failed for canister 'bw4dl-smaaa-aaaaa-qaacq-cai' (wasminst_backend) with an embedded error: Failed to build Motoko canister 'wasminst_backend'.: Failed to compile Motoko.: Failed to run 'moc'.: The command '"/Users/ericswanson/.cache/dfinity/versions/0.19.0/moc" ... params ...  failed with exit status 'exit status: 1'.
Stdout:

Stderr:
/Users/ericswanson/w/wasminst/src/wasminst_backend/main2.mo: No such file or directory
```

After:
```bash
Error: Failed while trying to deploy canisters.
Caused by: Failed to build all canisters.
Caused by: Failed while trying to build all canisters.
Caused by: The build step failed for canister 'bw4dl-smaaa-aaaaa-qaacq-cai' (wasminst_backend)
Caused by: Failed to build Motoko canister 'wasminst_backend'.
Caused by: Failed to compile Motoko.
Caused by: Failed to run 'moc'.
Caused by: The command '"/Users/ericswanson/.cache/dfinity/versions/0.20.0/moc" ... params ... failed with exit status 'exit status: 1'.
Stdout:

Stderr:
/Users/ericswanson/w/wasminst/src/wasminst_backend/main2.mo: No such file or directory
```

### fix: "Failed to decrypt PEM file" errors messages will now include the cause

### feat: Wasm memory soft-limit

Adds support for the `wasm_memory_limit` canister setting, which limits the canister's heap during most calls but does not affect queries. As with other canister settings, it can be set in `dfx canister create` or `dfx canister update-settings` via the `--wasm-memory-limit` flag, as well as in `dfx.json` under `canisters[].initialization_values.wasm_memory_limit`.

### feat: extensions can define a canister type

Please see [extension-defined-canister-types](docs/concepts/extension-defined-canister-types.md) for details.

### feat: init_arg_file in dfx.json

Introduces support for the `init_arg_file` field in `dfx.json`, providing an alternative method to specify initialization arguments.

This field accepts a relative path, from the directory containing the `dfx.json` file.

**Note**

- Only one of `init_arg` and `init_arg_file` can be defined at a time.
- If `--argument` or `--argument-file` are set, the argument from the command line takes precedence over the one in dfx.json.

### fix: dfx new failure when node is available but npm is not

`dfx new` could fail with "Failed to scaffold frontend code" if node was installed but npm was not installed.

## Dependencies

### Cycles wallet

Updated cycles wallet to a gzipped version of `20240410` release:
- Module hash: `7745d3114e3e5fbafe8a7150a0a8c15a5b8dc9257f294d5ced67d41be76065bc`, in gzipped form: `664df1045e093084f4ebafedd3a793cc3b3be0a7ef1b245d8d3defe20b33057c`
- https://github.com/dfinity/cycles-wallet/commit/b013764dd827560d8538ee2b7be9ecf66bed6be7

### Replica

Updated replica to elected commit 5e285dcaf77db014ac85d6f96ff392fe461945f5.
This incorporates the following executed proposals:

- [129494](https://dashboard.internetcomputer.org/proposal/129494)
- [129493](https://dashboard.internetcomputer.org/proposal/129493)
- [129428](https://dashboard.internetcomputer.org/proposal/129428)
- [129427](https://dashboard.internetcomputer.org/proposal/129427)
- [129423](https://dashboard.internetcomputer.org/proposal/129423)
- [129408](https://dashboard.internetcomputer.org/proposal/129408)
- [129379](https://dashboard.internetcomputer.org/proposal/129379)
- [129378](https://dashboard.internetcomputer.org/proposal/129378)

# 0.20.0

### fix: set `CANISTER_CANDID_PATH_<canister name>` properly for remote canisters

In the remote canister declaration it is possible to set a candid file to use when the canister is remote on a specific network.
`dfx` now correctly sets the `CANISTER_CANDID_PATH_<canister name>` environment variable during the build process on remote networks if the file exists.

### feat: display schema for dfx metadata json

`dfx schema --for dfx-metadata` to display JSON schema of the "dfx" metadata.

### feat: add tech_stack to the Canister Metadata Standard

The standardized `dfx` metadata is extended with another object: `tech_stack`.

Please check [tech-stack](docs/concepts/tech-stack.md) for more details.

### chore: updated management canister .did file

### feat: added `dfx completion` command

This command generates shell completion scripts for `bash`, `elvish`, `fish`, `zsh`, or PowerShell.

Describing how to install shell completion scripts is beyond the scope of this document.
Here are two commands that would enable command completion in the current shell:

In zsh:

```bash
source <(dfx completion zsh)
```

In bash:

```bash
source <(dfx completion)
```

### fix: dfx no longer always creates .dfx directory if dfx.json is present

Previously, `dfx` would always create a `.dfx` directory in the project root if `dfx.json` was present.
Now, it only does so if the command accesses the .dfx directory in some way.

### fix: dfx only loads dfx.json for commands that need it

For example, this will work now:
```bash
echo garbage >dfx.json && dfx identity get-principal
```

## Dependencies

### Replica

Updated replica to elected commit 02dcaf3ccdfe46bd959d683d43c5513d37a1420d.
This incorporates the following executed proposals:

- [129084](https://dashboard.internetcomputer.org/proposal/129084)
- [129081](https://dashboard.internetcomputer.org/proposal/129081)
- [129035](https://dashboard.internetcomputer.org/proposal/129035)
- [128876](https://dashboard.internetcomputer.org/proposal/128876)
- [128904](https://dashboard.internetcomputer.org/proposal/128904)
- [128864](https://dashboard.internetcomputer.org/proposal/128864)
- [128816](https://dashboard.internetcomputer.org/proposal/128816)
- [128846](https://dashboard.internetcomputer.org/proposal/128846)

# 0.19.0

### fix: call management canister Bitcoin query API without replica-signed query

`dfx canister call --query` defaults to use "Replica-signed query" feature.

It doesn't work with bitcoin query calls to the management canister because the Boundary Nodes cannot route the `read_state` call.

Only for these particular queries, `dfx` will make the query calls without checking the replica signatures.

If the response reliability is a concern, you can make update calls to the secure alternatives.

### feat(beta): enable cycles ledger support

If the environment variable `DFX_CYCLES_LEDGER_SUPPORT_ENABLE` is set and no cycles wallet is configured, then dfx will try to use the cycles ledger to perform any operation that the cycles wallet usually is used for.

The following commands/options have been unhidden:
- `dfx cycles`
- `--from-subaccount` for `dfx deploy`, `dfx canister create`, `dfx canister deposit-cycles` to determine which cycles ledger subaccount the used cycles should be used from
- `--created-at-time` for `dfx deploy`, `dfx create canister`, `dfx canister deposit-cycles` to control transaction deduplication on the cycles ledger
- `--to-subaccount` for `dfx canister delete` to control into which subaccount cycles are withdrawn before the canister is deleted

The cycles ledger will not be supported by default until the cycles ledger canister is under NNS control.

### feat: dfx canister call ... --output json

This is the same as `dfx canister call ... | idl2json`, for convenience.

See also: https://github.com/dfinity/idl2json

### fix: Output of dfx ping is now valid JSON

Added commas in between fields, and newlines to improve formatting.

### fix: canister status output to be grep compatible

`dfx canister status` now outputs to `stdout`, rather than `stderr`, so that its output is `grep` compatible.

### fix: fetching canister logs to be grep & tail compatible

`dfx canister logs` now outputs to stdout, rather than stderr, so that its output is `grep` and `tail` compatible.

### fix: fetching canister logs

The management canister method `fetch_canister_logs` can be called only as a query, not as an update call. Therefore, `dfx canister logs <canister_id>` now uses a query call for this purpose.

### `dfx wallet set-name` now actually sets the name of the wallet

### feat: hyphenated project names

DFX no longer forbids hyphens in project names. Anywhere they appear as the name of a variable, e.g. environment variables or generated JS variables, they will be replaced with underscores.

### fix: .ic-assets.json configuration entries no longer overwrite the default for `allow_raw_access`

Previously, any configuration element in .ic-assets.json functioned as if a setting of
`"allow_raw_access": true` were present in the json object.

For example, given the following configuration, all files would be configured
with `allow_raw_access` set to `true`, as if the second entry specified
`"allow_raw_access": true` (which is the default), even though it does not.

```json
[
  {
    "match": "**/*",
    "allow_raw_access": false
  },
  {
    "match": "**/*",
    "headers": {
      "X-Anything": "Something"
    }
  }
]
```

Now, given the same configuration, all files would be configured with `allow_raw_access` set to false, as expected.

Note that the default value of `allow_raw_access` is still `true`.

### fix: removed version switching logic

Removed the logic for calling a different version of dfx based on DFX_VERSION or the `dfx` field in
dfx.json.  This is now performed by dfxvm.

### feat: --always-assist flag for `dfx canister call/install/sign and dfx deploy`

When all the arguments are optional, dfx automatically provides a `null` value when no arguments are provided.
`--always-assist` flag enables the candid assist feature for optional arguments, instead of providing a default `null` value.

### fix(deps): the second pull forget to set wasm_hash_download in pulled.json

When the dependency has been in the cache, `dfx deps pull` forgot to set correct `wasm_hash_download` in `pulled.json`.

It caused the following `init/deploy` commands to fail.

## Dependencies

### Replica

Updated replica to elected commit 425a0012aeb40008e2e72d913318bc9dbdf3b4f4.
This incorporates the following executed proposals:

- [128806](https://dashboard.internetcomputer.org/proposal/128806)
- [128805](https://dashboard.internetcomputer.org/proposal/128805)
- [128296](https://dashboard.internetcomputer.org/proposal/128296)
- [128295](https://dashboard.internetcomputer.org/proposal/128295)
- [128171](https://dashboard.internetcomputer.org/proposal/128171)

### Bitcoin canister

Downgraded Bitcoin canister to [release/2023-10-13](https://github.com/dfinity/bitcoin-canister/releases/tag/release%2F2023-10-13)

### Motoko

Updated Motoko to [0.11.1](https://github.com/dfinity/motoko/releases/tag/0.11.1)

# 0.18.0

### fix!: removed the `dfx upgrade` command

The `dfx upgrade` command now prints a message directing the user to install dfxvm.

### fix!: Remove fallback .env formats

In dfx 0.14.0, we standardized on `CANISTER_ID_<CANISTER_NAME_UPPERCASE>` and
`CANISTER_CANDID_PATH_<CANISTER_NAME_UPPERCASE>` for
environment variables for canister IDs and candid paths respectively,
and deprecated the old formats.  This version removes the old formats.

The only variable names now provided are the following,
all uppercase, with any '-' replaced by '_':
- `CANISTER_CANDID_PATH_<CANISTER_NAME>`
- `CANISTER_ID_<CANISTER_NAME>`

For reference, these formats were removed (any '-' characters were replaced by '_'):
- `CANISTER_CANDID_PATH_<canister_name_case_from_dfx_json>`
- `<CANISTER_NAME_UPPERCASE>_CANISTER_ID`

### feat: add `dfx canister logs <canister_id>` for fetching canister's logs (preview)

There is a new subcommand `logs` to fetch canister's logs. 
When printing the log entries it tries to guess if the content can be converted to UTF-8 text and prints an array of hex bytes if it fails.

**Note**

This feature is still in development. Changes may occur in following releases.

### feat: display local asset canister URLs in subdomain format

Locally, canisters can either be accessed via `<canister_id>.localhost:<port>` or `localhost:<port>?canisterId=<canister_id>`.
The query parameter format is annoying to handle in SPAs, therefore the subdomain format is now displayed alongside the subdomain version after deployments.

The query parameter format is not removed because Safari does not support localhost subdomains.

### fix: .env files sometimes missing some canister ids

Made it so `dfx deploy` and `dfx canister install` will always write 
environment variables for all canisters in the project that have canister ids
to the .env file, even if they aren't being deployed/installed
or a dependency of a canister being deployed/installed.

### feat: unify CLI options to specify arguments

There are a few subcommands that take `--argument`/`--argument-file` options to set canister call/init arguments.

We unify the related logic to provide consistent user experience.
 
The notable changes are:

- `dfx deploy` now accepts `--argument-file`.
- `dfx deps init` now accepts `--argument-file`.

### feat: candid assist feature

Ask for user input when Candid argument is not provided in `dfx canister call`, `dfx canister install` and `dfx deploy`. 
Previously, we cannot call `dfx deploy --all` when multiple canisters require init args, unless the init args are specified in `dfx.json`. With the Candid assist feature, dfx now asks for init args in terminal when a canister requires init args.

### fix: restored access to URLs like http://localhost:8080/api/v2/status through icx-proxy

Pinned icx-proxy at 69e1408347723dbaa7a6cd2faa9b65c42abbe861, shipped with dfx 0.15.2

This means commands like the following will work again:
```
curl -v --http2-prior-knowledge "http://localhost:$(dfx info webserver-port)/api/v2/status" --output -
```

### feat: `dfx cycles approve` and `transfer --from`

It is now possible to approve other principals to spend cycles on your behalf using `dfx cycles approve <spender> <amount>`.
`dfx cycles transfer` now also supports `--from`, `--from-subaccount`, and `--spender-subaccount`.
For detailed explanations on how these fields work please refer to the [ICRC-2 specification](https://github.com/dfinity/ICRC-1/blob/main/standards/ICRC-2/README.md).

### feat: cut over to dfxvm

The script at https://internetcomputer.org/install.sh now installs
the [dfxvm version manager](https://github.com/dfinity/dfxvm) instead of the dfx binary.

### fix(deps): init/deploy still requires hash check

`dfx deps pull` was recently changed to allow hash mismatch wasm. But `init` and `deploy` weren't change accordingly.

Also the warning of hash mismatch is removed since it scares users and users can't fix it locally.

### fix(generate): Rust canister source candid wrongly deleted

Fixed a bug where `dfx generate` would delete a canister's source candid file if the `declarations.bindings` in `dfx.json` did not include "did".

### fix: failed to install when specify id without dfx.json

Fixed a bug where `dfx canister install` would fail when specify a canister id and there is no dfx.json.

### fix: failed to call a canister removed from dfx.json

Fixed a bug where `dfx canister call` would fail when the deployed canister was removed from dfx.json.

### chore: bump candid to 0.10.4

Fix the Typescript binding for init args.

## Dependencies

### Replica

Updated replica to elected commit d966b2737ca75f1bfaa84f21e7f3f7c54b5d7f33.
This incorporates the following executed proposals:

- [128155](https://dashboard.internetcomputer.org/proposal/128155)
- [128154](https://dashboard.internetcomputer.org/proposal/128154)
- [128099](https://dashboard.internetcomputer.org/proposal/128099)
- [128088](https://dashboard.internetcomputer.org/proposal/128088)
- [127707](https://dashboard.internetcomputer.org/proposal/127707)
- [127706](https://dashboard.internetcomputer.org/proposal/127706)

### Motoko

Updated Motoko to [0.11.0](https://github.com/dfinity/motoko/releases/tag/0.11.0)

### Asset canister

Module hash: 32e92f1190d8321e97f8d8f3e793019e4fd2812bfc595345d46d2c23f74c1ab5

bump ic-cdk to 0.13.1

### Candid UI

Module hash: 1208093dcc5b31286a073f00f748ac6612dbae17b66c22332762705960a8aaad

bump ic-cdk to 0.13.1

### Bitcoin canister

Updated Bitcoin canister to [release/2024-01-22](https://github.com/dfinity/bitcoin-canister/releases/tag/release%2F2024-01-22)

# 0.17.0

### feat: new starter templates

`dfx new` now has a new set of customizable project templates and an interactive menu for selecting them. Supports the Svelte, Vue, and React frameworks, and Azle and Kybra backends.

### fix: --no-frontend no longer creates a frontend

Previously `dfx new --no-frontend` still created a frontend canister. This behavior is now accessed via `--frontend simple-assets`.

### feat: `dfx cycles redeem-faucet-coupon`

It is now possible to redeem faucet coupons to cycles ledger accounts.

### feat: `dfx cycles convert`

It is now possible to turn ICP into cycles that are stored on the cycles ledger using `dfx cycles convert --amount <amount of ICP>`

### feat: specified_id in dfx.json

In addition to passing `--specified-id` in `dfx deploy` and `dfx canister create`, `specified_id` can be set in `dfx.json`.

If it is set in both places, the specified ID from the command line takes precedence over the one in dfx.json.

### feat: create canister on same subnet as other canisters

`dfx deploy`, `dfx canister create`, and `dfx ledger create-canister` now support the option `--next-to <canister principal>` to create canisters on the same subnet as other canisters.
The [registry canister](https://dashboard.internetcomputer.org/canister/rwlgt-iiaaa-aaaaa-aaaaa-cai#get_subnet_for_canister) is used as the source of truth to figure out the subnet id.

### feat: init_arg in dfx.json

In addition to passing `--argument` or `--argument-file` in `dfx deploy` and `dfx canister install`, `init_arg` can be set in `dfx.json`.

If it is set in both places, the argument from the command line takes precedence over the one in dfx.json.

### feat(deps): init_arg in pullable metadata

Providers can set an optional `init_arg` field in `pullable` metadata.

When consumers run `dfx deps init` without `--argument`, the value in `init_arg` will be used automatically.

Consumers won't have to figure out the init argument by themselves. It can be overwritten by `dfx deps init --argument`.

### fix(deps): dfx deps init will try to set "(null)" init argument

For pulled canisters which have no `init_arg` in `pullable` metadata, `dfx deps init` without `--argument` will try to set `"(null)"` automatically.

This works for canisters with top-level `opt` in init argument. This behavior is consistent with `dfx deploy` and `dfx canister install`.

The init argument can be overwritten by `dfx deps init --argument`.

### fix(deps): content of wasm_hash_url can have extra fields than the hash

It is natural to point `wasm_hash_url` to the `<FILE>.sha256` file generated by `shasum` or `sha256sum` which consists of the hash and the file name.

Now when `dfx deps pull`, such content will be accept properly.

### feat: dfx upgrade will direct the user to install dfxvm if it has been released.

If the latest release of https://github.com/dfinity/dfxvm is \>\= 1.0, `dfx upgrade` will
direct the user to install dfxvm and then exit.

### feat: fetch did file from canister metadata when making canister calls

`dfx canister call` will always fetch the `.did` file from the canister metadata. If the canister doesn't have the `candid:service` metadata, dfx will fallback to the current behavior of reading the `.did` file from the local build artifact. This fallback behavior is deprecated and we will remove it in a future release. This should not affect Motoko and Rust canisters built from dfx, as `dfx build` automatically writes the Candid metadata into the canister.

If you build with custom canister type, add the following into `dfx.json`:

```
"metadata": [
  { 
    "name": "candid:service"
  }
]
```

If you build the canister without using `dfx`, you can use [ic-wasm](https://github.com/dfinity/ic-wasm/releases) to store the metadata:

```
ic-wasm canister.wasm -o canister.wasm metadata candid:service -f service.did -v public
```

### fix: removed the `dfx toolchain` command

Please use the [dfx version manager](https://github.com/dfinity/dfxvm) instead.

### feat: allow dfxvm install script to bypass confirmation

The dfxvm install script now accepts `DFXVM_INIT_YES=<non empty string>` to skip confirmation.

### chore: bump `ic-agent`, `ic-utils` and `ic-identity-hsm` to 0.32.0

# 0.16.1

### feat: query stats support

When using `dfx canister status`, the output now includes the new query statistics. Those might initially be 0, if the feature is not yet enabled on the subnet the canister is installed in.

### fix: Candid parser when parsing `vec \{number\}` with `blob` type

Fix the bug that when parsing `vec \{1;2;3\}` with `blob` type, dfx silently ignores the numbers.

### fix: support `import` for local did file

If the local did file contains `import` or init args, dfx will rewrite the did file when storing in canister metadata.
Due to current limitations of the Candid parser, comments will be dropped during rewriting. 
If the local did file doesn't contain `import` or init args, we will not perform the rewriting, thus preserving the comments.

### fix: subtyping check reports the special opt rule as error

### fix: can now run several dfx canister commands outside of a project

The following commands now work outside of a project:
- `dfx canister start <specific canister id>`
- `dfx canister stop <specific canister id>`
- `dfx canister deposit-cycles <amount> <specific canister id>`
- `dfx canister uninstall-code <specific canister id>`

## Dependencies

### Replica

Updated replica to elected commit 044cfd5147fc97d7e5a214966941b6580c325d72.
This incorporates the following executed proposals:

- [127463](https://dashboard.internetcomputer.org/proposal/127463)
- [127461](https://dashboard.internetcomputer.org/proposal/127461)
- [127104](https://dashboard.internetcomputer.org/proposal/127104)

### Candid UI

Module hash: e5f049a97041217554c1849791c093c4103a6844625be3d6453df2e91abeed35

Fix the HTTP header for deploying in remote environments

# 0.16.0

### feat: large canister modules now supported

When using `dfx deploy` or `dfx canister install`, previously Wasm modules larger than 2MiB would be rejected.
They are now automatically submitted via the chunking API if they are large enough.
From a user perspective the limitation will simply have been lifted.

### feat: dfx deps: wasm_hash_url and loose the hash check

Providers can provide the hash through `wasm_hash_url` instead of hard coding the hash directly.

If the hash of downloaded wasm doesn’t match the provided hash (`wasm_hash`, `wasm_hash_url` or read from mainnet state tree), dfx deps won’t abort. Instead, it will print a warning message.

### feat: create canister on specific subnets or subnet types

`dfx deploy`, `dfx canister create`, and `dfx ledger create-canister` now support the option `--subnet <subnet principal>` to create canisters on specific subnets.

`dfx canister create` and `dfx deploy` now support the option `--subnet-type <subnet type>` to create canisters on a random subnet of a certain type.
Use `dfx ledger show-subnet-types` to list the available subnet types

### feat!: update `dfx cycles` commands with mainnet `cycles-ledger` canister ID

The `dfx cycles` command no longer needs nor accepts the `--cycles-ledger-canister-id <canister id>` parameter.

### chore: removed the dfx start --emulator mode

This was deprecated in dfx 0.15.1.

### chore: removed ic-ref from the binary cache

### chore: updated dependencies for new rust projects

Updated to candid 0.10, ic-cdk 0.12, and ic-cdk-timers 0.6

### fix: store playground canister acquisition timestamps with nanosecond precision on all platforms

They've always been stored with nanosecond precisions on Linux and Macos.
Now they are stored with nanosecond precision on Windows too.

### fix: dfx canister delete, when using an HSM identity, no longer fails by trying to open two sessions to the HSM

Previously, this would fail with a PKCS#11: CKR_CRYPTOKI_ALREADY_INITIALIZED error.

## Dependencies

### Motoko

Updated Motoko to [0.10.4](https://github.com/dfinity/motoko/releases/tag/0.10.4)

### Frontend canister

Module hash: 3c86d912ead6de7133b9f787df4ca9feee07bea8835d3ed594b47ee89e6cb730

### Candid UI

Module hash: b91e3dd381aedb002633352f8ebad03b6eee330b7e30c3d15a5657e6f428d815

Fix the routing error when deploying to gitpod/github workspace.
Fix that Candid UI cannot be opened using localhost URL.

### Replica

Updated replica to elected commit 324eb99eb7531369a5ef75560f1a1a652d123714.
This incorporates the following executed proposals:

- [127096](https://dashboard.internetcomputer.org/proposal/127096)
- [127094](https://dashboard.internetcomputer.org/proposal/127094)
- [127034](https://dashboard.internetcomputer.org/proposal/127034)
- [127031](https://dashboard.internetcomputer.org/proposal/127031)
- [126879](https://dashboard.internetcomputer.org/proposal/126879)
- [126878](https://dashboard.internetcomputer.org/proposal/126878)
- [126730](https://dashboard.internetcomputer.org/proposal/126730)
- [126729](https://dashboard.internetcomputer.org/proposal/126729)
- [126727](https://dashboard.internetcomputer.org/proposal/126727)
- [126366](https://dashboard.internetcomputer.org/proposal/126366)
- [126365](https://dashboard.internetcomputer.org/proposal/126365)
- [126293](https://dashboard.internetcomputer.org/proposal/126293)

# 0.15.3

### fix: allow `http://localhost:*` as `connect-src` in the asset canister's CSP

This will enable browsing the asset canister at `http://<canister-id>.localhost:<port>` in most browsers.

### fix: frontend code crashing when there is no canister ID

### feat: `dfx ledger top-up` also accepts canister names

Previously, `dfx ledger top-up` only accepted canister principals. Now it accepts both principals and canister names.

### fix: installer once again detects if curl supports tlsv1.2

A change to `curl --help` output made it so the install script did not detect
that the `--proto` and `--tlsv1.2` options are available.

### chore: skip reserving 8GB of memory when deleting a canister

When dfx deletes a canister, it first withdraws as many cycles as possible from the canister.
While doing so, dfx previously set the memory allocation of the canister to 8GB in order to not run into any memory problems while withdrawing.
This, however, lead to problems with dynamic memory pricing in subnets with a lot of data because then it becomes very expensive to reserve that much data.
dfx now no longer sets a memory allocation. We anticipate fewer problems this way.

### feat: Added support for icx-proxy `--domain` parameter

In order to access a local replica through a domain name or domain names,
it's necessary to pass the `--domain` parameter to icx-proxy.  dfx now supports
this in configuration and as a parameter to dfx start.  You can specify a single
domain or a list of domains in any of the following ways:

- in networks.json, in `.<network>.proxy.domain`
- in dfx.json, in `.networks.<network>.proxy.domain`
- in dfx.json, in `.defaults.proxy.domain`
- to dfx start, as `dfx start --domain <domain1> --domain <domain2> ...`

## Dependencies

### Candid UI

- Module hash: d172df265a14397a460b752ff07598380bc7ebd9c43ece1e82495ae478a88719c
- Internet identity integration in Candid UI. Thanks to @Web3NL!
  + You can customize the II url and derivationOrigin via URL parameter `ii` and `origin` respectively.
- Update with the new profiling API

### Motoko

Updated Motoko to [0.10.3](https://github.com/dfinity/motoko/releases/tag/0.10.3)

# 0.15.2

### fix: `dfx canister delete <canister id>` removes the related entry from the canister id store

Previously, deleting a canister in the project by id rather than by name
would leave the canister id in the canister id store. This would cause
`dfx deploy` to fail.

### fix: dfx extension install can no longer create a corrupt cache directory

Running `dfx cache delete && dfx extension install nns` would previously
create a cache directory containing only an `extensions` subdirectory.
dfx only looks for the existence of a cache version subdirectory to
determine whether it has been installed. The end result was that later
commands would fail when the cache did not contain expected files.

### fix: output_env_file is now considered relative to project root

The .env file location, whether specified as `output_env_file` in dfx.json
or `--output-env-file <file>` on the commandline, is now considered relative
to the project root, rather than relative to the current working directory.

### feat: Read dfx canister install argument from a file

Enables passing large arguments that cannot be passed directly in the command line using the `--argument-file` flag. For example `dfx canister install --argument-file ./my/argument/file.txt my_canister_name`.


### feat: change `list_permitted` and `list_authorized` to an update call.

This requires the `list_authorized` and `list_permitted` methods to be called as an update and disables the ability to
call it as a query call. This resolves a potential security risk.

### fix: `dfx ledger transfer` now logs to stderr messages about duplicates rather than printing them to stdout

The message "transaction is a duplicate of another transaction in block ...", previously printed to stdout, is now logged to stderr. This means that the output of `dfx ledger transfer` to stdout will contain only `Transfer sent at block height <block height>`.

### feat: accept more ways to specify cycle and e8s amounts

Underscores (`_`) can now be used to make large numbers more readable. For example: `dfx canister deposit-cycles 1_234_567 mycanister`

Certain suffixes that replace a number of zeros are now supported. The (case-insensitive) suffixes are:
- `k` for `000`, e.g. `500k`
- `m` for `000_000`, e.g. `5m`
- `b` for `000_000_000`, e.g. `50B`
- `t` for `000_000_000_000`, e.g. `0.3T`

For cycles an additional `c` or `C` is also acceptable. For example: `dfx canister deposit-cycles 3TC mycanister`

### feat: added `dfx cycles` command

This won't work on mainnet yet, but can work locally after installing the cycles ledger.

Added the following subcommands:
 - `dfx cycles balance`
 - `dfx cycles transfer <to> <amount>` (transfer cycles from one account to another account)
 - `dfx cycles top-up <to> <amount>` (send cycles from an account to a canister)

## Dependencies

### Motoko

Updated Motoko to [0.10.2](https://github.com/dfinity/motoko/releases/tag/0.10.2)

### Frontend canister

Defining a custom `etag` header no longer breaks certification.

Fixed a certification issue where under certain conditions the fallback file (`/index.html`) was served with an incomplete certificate tree, not proving sufficiently that the fallback file may be used as a replacement.

Add the option to (re)set all permissions using upgrade arguments. This is especially useful for SNSes that cannot make calls as the canister's controller.

- Module hash: 657938477f1dee46db70b5a9f0bd167ec5ffcd2f930a1d96593c17dcddef61b3
- https://github.com/dfinity/sdk/pull/3443
- https://github.com/dfinity/sdk/pull/3451
- https://github.com/dfinity/sdk/pull/3429
- https://github.com/dfinity/sdk/pull/3428
- https://github.com/dfinity/sdk/pull/3421

### Replica

Updated replica to elected commit 69e1408347723dbaa7a6cd2faa9b65c42abbe861.
This incorporates the following executed proposals:

- [126095](https://dashboard.internetcomputer.org/proposal/126095)
- [126000](https://dashboard.internetcomputer.org/proposal/126000)
- [125592](https://dashboard.internetcomputer.org/proposal/125592)
- [125591](https://dashboard.internetcomputer.org/proposal/125591)
- [125504](https://dashboard.internetcomputer.org/proposal/125504)
- [125503](https://dashboard.internetcomputer.org/proposal/125503)
- [125343](https://dashboard.internetcomputer.org/proposal/125343)
- [125342](https://dashboard.internetcomputer.org/proposal/125342)
- [125321](https://dashboard.internetcomputer.org/proposal/125321)
- [125320](https://dashboard.internetcomputer.org/proposal/125320)
- [125002](https://dashboard.internetcomputer.org/proposal/125002)
- [125001](https://dashboard.internetcomputer.org/proposal/125001)
- [124858](https://dashboard.internetcomputer.org/proposal/124858)
- [124857](https://dashboard.internetcomputer.org/proposal/124857)

### Bitcoin canister

Updated Bitcoin canister to [release/2023-10-13](https://github.com/dfinity/bitcoin-canister/releases/tag/release%2F2023-10-13)

# 0.15.1

### feat: Added support for reserved_cycles and reserved_cycles_limit

`dfx canister status` will now display the reserved cycles balance and reserved cycles limit for a canister.

Added command-line options:
  - `dfx canister create --reserved-cycles-limit <limit>`
  - `dfx canister update-settings --reserved-cycles-limit <limit>`

In addition, `dfx deploy` will set `reserved_cycles_limit` when creating canisters if specified in `canisters.<canister>.initialization_values.reserved_cycles_limit` in dfx.json.

### feat: emit management canister idl when imported by Motoko canister

`import management "ic:aaaaa-aa;`

This will automatically produce the idl in the `.dfx` folder.

### fix: Include remote canisters in canisters_to_generate

Generate frontend declarations for remote canisters too because frontend JS code may want to call them.

### feat: `dfx extension install <extension> --version <specific version>`

Install a specific version of an extension, bypassing version checks.

### feat: Updated handling of missing values in state tree certificates

The `Unknown` lookup of a path in a certificate results in an `AgentError` (the IC returns `Absent` for non-existing paths).

### fix: dfx deploy urls printed for asset canisters

### chore: --emulator parameter is deprecated and will be discontinued soon

Added warning that the `--emulator` is deprecated and will be discontinued soon.

### fix: node engines in starter

Updates node engines to reflect the same engines supported in agent-js.
```
"node": "^12 || ^14 || ^16 || >=17",
"npm": "^7.17 || >=8"
```

### feat: deploy to playground

Introduced a new network type called `playground`. Canisters on such networks are not created through standard means, but are instead borrowed from a canister pool.
The canisters time out after a while and new canisters need to be borrowed for further deployments.
To define custom playground networks, use a network definition that includes the `playground` key:
```json
"<network name>": {
  "playground": {
    "playground_canister": "<canister pool id>",
    "timeout_seconds": <amount of seconds after which a canister is returned to the pool>
  }
}
```

Introduced a new network that is available by default called `playground`. Additionally, `--playground` is an alias for `--network playground`.
By default, this network targets the Motoko Playground backend to borrow canisters. The borrowed canisters will be available for 20 minutes, and the timer restarts on new deployments.
When the timer runs out the canister(s) will be uninstalled and are returned to the pool.
Any commands that allow choosing a target network (e.g. `dfx canister call`) require `--playground` or `--network playground` in order to target the borrowed canister(s).
Use `dfx deploy --playground` to deploy simple projects to a canister borrowed from the Motoko Playground.

### feat: `--ic` is shorthand for `--network ic`

For example, `dfx deploy --ic` rather than `dfx deploy --network ic`.

### fix: Motoko base library files in cache are no longer executable

### feat: `dfx start` for shared network warns if ignoring 'defaults' in dfx.json

Background: In order to determine whether to start a project-specific network or the shared network, `dfx start` looks for the `local` network in dfx.json.
   - If found, `dfx start` starts the project-specific local network, applying any `defaults` from dfx.json.
   - If there is no dfx.json, or if dfx.json does not define a `local` network, `dfx start` starts the shared network.  Because the shared network is not specific to any project, `dfx start` ignores any other settings from dfx.json, including `defaults`.

If `dfx start` is starting the shared network from within a dfx project, and that dfx.json contains settings in the `defaults` key for `bitcoin`, `replica`, or `canister_http`, then `dfx start` will warn that it is ignoring those settings.  It will also describe how to define equivalent settings in networks.json.

### fix: dfx canister call --wallet no longer passes the parameter twice

The parameter was erroneously passed twice.  Now it is passed only once.

### fix: Removed deprecation warning about project-specific networks

Removed this warning: "Project-specific networks are deprecated and will be removed after February 2023." While we may remove project-specific networks in the future, it is not imminent.  One key requirement is the ability to run more than one subnet type at one time.

## Dependencies

### icx-proxy

Updated to a version of the icx-proxy that is released with the replica and other related binaries.

Changes in behavior:
- "%%" is no longer accepted when url-decoding filenames for the asset canister.  Though curl supports this, it's not part of the standard. Please replace with %25.
- The icx-proxy now performs response verification.  This has exposed some bugs in the asset canister.  However, since this new icx-proxy matches what the boundary nodes use, this will better match the behavior seen on the mainnet.
- Bugs that this has exposed in the asset canister:
  - after disabling aliasing for an asset, the asset canister will return an incorrect certification in the 404 response.
  - after setting a custom "etag" header in .ic-assets.json, the asset canister will return an incorrect certification in the 200 response.
  - assets with certain characters in the filename (example: "æ") will no longer be served correctly.  The definition of "certain characters" is not yet known.

### Candid UI

- Module hash: 934756863c010898a24345ce4842d173b3ea7639a8eb394a0d027a9423c70b5c
- Add `merge_init_args` method in Candid UI.
- Draw flamegraph for canister upgrade.

### Frontend canister

For certification v1, if none of the requested encoding are certified but another encoding is certified, then the frontend canister once again returns the certificatie even though the response hash won't match.
This allows the verifying side to try to transform the response such that it matches the response hash.
For example, if only the encoding `gzip` is requested but the `identity` encoding is certified, the `gzip` encoding is returned with the certificate for the `identity` encoding.
The verifying side can then unzip the response and will have a valid certificate for the `identity` response.

- Module hash: baf9bcab2ebc2883f850b965af658e66725087933df012ebd35c03929c39efe3
- https://github.com/dfinity/sdk/pull/3369
- https://github.com/dfinity/sdk/pull/3298
- https://github.com/dfinity/sdk/pull/3281

### Replica

Updated replica to elected commit 91bf38ff3cb927cb94027d9da513cd15f91a5b04.
This incorporates the following executed proposals:

- [124795](https://dashboard.internetcomputer.org/proposal/124795)
- [124790](https://dashboard.internetcomputer.org/proposal/124790)
- [124538](https://dashboard.internetcomputer.org/proposal/124538)
- [124537](https://dashboard.internetcomputer.org/proposal/124537)
- [124488](https://dashboard.internetcomputer.org/proposal/124488)
- [124487](https://dashboard.internetcomputer.org/proposal/124487)
  
# 0.15.0

## DFX

### chore: add `--use-old-metering` flag

The `use-old-metering` flag enables old metering in replica. The new metering is enabled in the `starter` by default, so this flag is to compare the default new metering with the old one.

The flag is temporary and will be removed in a few months.

### fix: added https://icp-api.io to the default Content-Security-Policy header

Existing projects will need to change this value in .ic-assets.json or .ic-assets.json5 to include https://icp-api.io

All projects will need to redeploy.

### fix: access to raw assets is now enabled by default

The default value for `allow_raw_access` is now `true`.  This means that by default, the frontend canister will no longer restrict the access of traffic to the `<canister-id>.raw.icp0.io` domain, and will no longer automatically redirect all requests to the certified domain (`<canister-id>.icp0.io`), unless configured explicitly.

Note that existing projects that specify `"allow_raw_access": false` in .ic-assets.json5 will need to change or remove this value manually in order to allow raw access.

### feat!: Removed dfx nns and dfx sns commands

Both have now been turned into the dfx extensions. In order to obtain them, please run `dfx extension install nns` and `dfx extension install sns` respectively. After the installation, you can use them as you did before: `dfx nns ...`, and `dfx sns ...`.

### feat!: Removed dfx replica and dfx bootstrap commands

Use `dfx start` instead.  If you have a good reason why we should keep these commands, please contribute to the discussion at https://github.com/dfinity/sdk/discussions/3163

### fix: Wait for new module hash when installing wallet

A previous change made dfx wait after installing a canister until the replica updated its reported module hash, but this change did not affect wallets. Now dfx waits for wallets too, to eliminate a class of wallet installation errors.

### fix: Ctrl-C right after dfx start will hang for minutes and panics

Early break out from actors starting procedure.

### feat: can disable the warnings about using an unencrypted identity on mainnet

It's now possible to suppress warnings of this form:

```
WARN: The <identity> identity is not stored securely. Do not use it to control a lot of cycles/ICP. Create a new identity with `dfx identity new` and use it in mainnet-facing commands with the `--identity` flag
```

To do so, export the environment variable `DFX_WARNING` with the value `-mainnet_plaintext_identity`.
```bash
export DFX_WARNING="-mainnet_plaintext_identity"
```

Note that this can be combined to also disable the dfx version check warning:
```bash
export DFX_WARNING="-version_check,-mainnet_plaintext_identity"
```

### fix!: restrict `dfx identity new` to safe characters

New identities like `dfx identity new my/identity` or `dfx identity new 'my identity'` can easily lead to problems, either for dfx internals or for usability.
New identities are now restricted to the characters `ABCDEFGHIJKLMNOPQRSTUVWXYZabcdefghijklmnopqrstuvwxyz.-_@0123456789`.
Existing identities are not affected by this change.

## Frontend canister

> **NOTE**: We've re-enabled response verification v2 in the asset canister.

### fix: Certification for aliasing updates on asset deletion

Best explained by an example: Two assets exist with aliasing enabled: `/content` and `/content.html`. Usually, when requesting `/content`, `/content.html` is served because it has aliasing enabled.
But in this scenario, because `/content` exists, it overwrites the alias and `/content` is served when requesting the path `/content`.
When the file `/content` is deleted, `/content` is once again a valid alias of `/content.html`.
Previously, the alias of `/content.html` was not properly updated in the certification tree, making `/content` inaccessible.

### fix: 404 response is now certified for certification v2

Certification v2 allows certifying arbitrary responses. If the requested file does not exist, and the fallback file (`/index.html`) does not exist either,
the frontend canister serves a HTTP 404 response. This response was previously not certified.

### fix!: The CreateAsset batch operation now fails if the asset already exists

Previously, the operation was a no-op if the content type matched, but ignored other, possibly different, asset properties. Now, it fails with an error.

### fix!: http_request_streaming_callback and get_chunk now require the sha256 parameter to be set

The `http_request_streaming_callback()` and `get_chunk()` methods use the `sha256` parameter to ensure that the chunks they return are part of the same asset contents returned by the initial call.  This parameter is now required to be Some(hash).

For `http_request()` and `http_request_streaming_callback()`, there should be no change: all callers of `http_request_streaming_callback()` are expected to pass the entire token returned by `http_request()`, which includes the sha256 parameter.

Any callers of `get_chunk()` should make sure to always pass the `sha256` value returned by the `get()` method.  It will always be present.

## Dependencies

### Motoko

Updated Motoko to [0.9.7](https://github.com/dfinity/motoko/releases/tag/0.9.7)

### Updated candid to 0.9.0

### Candid UI

- Module hash: b9173bb25dabe5e2b736a8f2816e68fba14ca72132f5485ce7b8f16a85737a17
- https://github.com/dfinity/sdk/pull/3260
- https://github.com/dfinity/sdk/pull/3252
- https://github.com/dfinity/candid/pull/449
- https://github.com/dfinity/candid/pull/453

### Frontend canister

- Module hash: e20be8df2c392937a6ae0f70d20ff23b75e8c71d9085a8b8bb438b8c2d4eafe5
- https://github.com/dfinity/sdk/pull/3337
- https://github.com/dfinity/sdk/pull/3298
- https://github.com/dfinity/sdk/pull/3256
- https://github.com/dfinity/sdk/pull/3252
- https://github.com/dfinity/sdk/pull/3249
- https://github.com/dfinity/sdk/pull/3212
- https://github.com/dfinity/sdk/pull/3227

### Replica

Updated replica to elected commit cabe2ae3ca115b1a3f24d75814d4f8e317b2964d.
This incorporates the following executed proposals:

- [124331](https://dashboard.internetcomputer.org/proposal/124331)
- [124330](https://dashboard.internetcomputer.org/proposal/124330)
- [124272](https://dashboard.internetcomputer.org/proposal/124272)
- [124021](https://dashboard.internetcomputer.org/proposal/124021)
- [123977](https://dashboard.internetcomputer.org/proposal/123977)
- [123976](https://dashboard.internetcomputer.org/proposal/123976)
- [123922](https://dashboard.internetcomputer.org/proposal/123922)
- [123784](https://dashboard.internetcomputer.org/proposal/123784)
- [123730](https://dashboard.internetcomputer.org/proposal/123730)
- [123711](https://dashboard.internetcomputer.org/proposal/123711)
- [123474](https://dashboard.internetcomputer.org/proposal/123474)
- [123410](https://dashboard.internetcomputer.org/proposal/123410)
- [123311](https://dashboard.internetcomputer.org/proposal/123311)

# 0.14.2

## DFX

### feat: deprecate `dfx bootstrap` and `dfx replica` commands

Please use `dfx start` instead, which is a combination of the two commands.

If you have a good reason why we should keep these commands, please contribute to the discussion at https://github.com/dfinity/sdk/discussions/3163

### feat: add optional custom build command for asset canisters

The custom build command can be set in `dfx.json` the same way it is set for `custom` type canisters. If the command is not provided, DFX will fallback to the default `npm run build` command.

```json
{
  "canisters": {
    "ui": {
      "type": "assets",
      "build": ["<custom build command>"]
    }
  }
}
```

### fix: Diagnose duplicate assets and display upgrade steps

If `dfx deploy` detects duplicate assets in the dist/ and frontend assets/ directories, it will now suggest upgrade steps.

### fix: motoko canisters can import other canisters with service constructor

After specific canister builder output wasm and candid file, `dfx` will do some post processing on the candid file.

The complete IDL will be copied into `.dfx` folder with name `constructor.did`.
It will be used for type checking during canister installation.

Then it is separated into two parts: `service.did` and `init_args.txt`, corresponding to canister metadata `candid:service` and `candid:args`.

`service.did` will be imported during dependent canisters building. And it will also be used by the Motoko LSP to provide IDE support.

### fix: dfx start now respects the network replica port configuration in dfx.json or networks.json

## Frontend canister

> **NOTE**: We've disabled response verification v2 in the asset canister while we improve test coverage.

The redirect from `.raw.ic0.app` now redirects to `.ic0.app` instead of `.icp0.io`

The `validate_commit_proposed_batch()` method no longer requires any permission to call.

The asset canister now enforces limits during upload.  These limits to not apply to assets already uploaded.

Unconditional limits:
- `create_batch()` now fails if `dfx deploy --by-proposal` got as far as calling `propose_commit_batch()`, and the batch has not since been committed or deleted.

Configurable limits:
- `max_batches`: limits number of batches being uploaded.
- `max_chunks`: limits total number of chunks across all batches being uploaded.
- `max_bytes`: limits total size of content bytes across all chunks being uploaded.

Added methods:
- `configure()` to set limits
- `validate_configure()`: companion method for SNS
- `get_configuration()`: to view limits

Suggestions for configured limits:
- dapps controlled by SNS: max_batches=1; max_chunks and max_bytes based on asset composition.
- dapps not controlled by SNS: unlimited (which is the default)

Note that as always, if `dfx deploy` does not completely upload and commit a batch, the asset canister will retain the batch until 5 minutes have passed since the last chunk was uploaded.  If you have configured limits and the combination of an unsuccessful deployment and a subsequent attempt would exceed those limits, you can either wait 5 minutes before running `dfx deploy` again, or delete the incomplete batch with `delete_batch()`.

### fix: return the correct expr_path for index.html fallback routes

Previously, the requested path was used to construct the `expr_path` for the `index.html` fallback route.  This was incorrect, as the `expr_path` should be the path of the `index.html` file itself in this case.

## Frontend canister assets synchronization

### fix: now retries failed `create_chunk()` calls

Previously, it would only retry when waiting for the request to complete.

### fix: now considers fewer error types to be retryable

Previously, errors were assumed to be retryable, except for a few specific error messages and 403/unauthorized responses.  This could cause deployment to appear to hang until timeout.

Now, only transport errors and timeout errors are considered retryable.

## Dependencies

### Frontend canister

- Module hash: 1286960c50eb7a773cfb5fdd77cc238588f39e21f189cc3eb0f35199a99b9c7e
- https://github.com/dfinity/sdk/pull/3205
- https://github.com/dfinity/sdk/pull/3198
- https://github.com/dfinity/sdk/pull/3154
- https://github.com/dfinity/sdk/pull/3158
- https://github.com/dfinity/sdk/pull/3144

### ic-ref

Updated ic-ref to 0.0.1-a9f73dba

### Cycles wallet

Updated cycles wallet to `20230530` release:
- Module hash: c1290ad65e6c9f840928637ed7672b688216a9c1e919eacbacc22af8c904a5e3
- https://github.com/dfinity/cycles-wallet/commit/313fb01d59689df90bd3381659d94164c2a61cf4

### Motoko

Updated Motoko to 0.9.3

### Replica

Updated replica to elected commit ef8ca68771baa20a14af650ab89c9b31b1dc9a5e.
This incorporates the following executed proposals:
- [123248](https://dashboard.internetcomputer.org/proposal/123248)
- [123021](https://dashboard.internetcomputer.org/proposal/123021)
- [123007](https://dashboard.internetcomputer.org/proposal/123007)
- [122923](https://dashboard.internetcomputer.org/proposal/122923)
- [122924](https://dashboard.internetcomputer.org/proposal/122924)
- [122910](https://dashboard.internetcomputer.org/proposal/122910)
- [122911](https://dashboard.internetcomputer.org/proposal/122911)
- [122746](https://dashboard.internetcomputer.org/proposal/122746)
- [122748](https://dashboard.internetcomputer.org/proposal/122748)
- [122617](https://dashboard.internetcomputer.org/proposal/122617)
- [122615](https://dashboard.internetcomputer.org/proposal/122615)

# 0.14.1

## DFX

### fix: `dfx canister delete` without stopping first

When running `dfx canister delete` on a canister that has not been stopped, dfx will now confirm the deletion instead of erroring.

### feat: gzip option in dfx.json

`dfx` can gzip wasm module as the final step in building canisters.

This behavior is disabled by default.

You can enable it in `dfx.json`:

```json
{
  "canisters" : {
    "app" : {
      "gzip" : true
    }
  }
}
```

You can still specify `.wasm.gz` file for custom canisters directly. If any metadata/optimize/shrink options are set in `dfx.json`, the `.wasm.gz` file will be decompressed, applied all the wasm modifications, and compressed as `.wasm.gz` in the end.

### fix: prevented using --argument with --all in canister installation

Removed `dfx deploy`'s behavior of providing the same argument to all canisters, and `dfx canister install`'s behavior of providing an empty argument to all canisters regardless of what was specified. Now installing multiple canisters and providing an installation argument is an error in both commands.

### chore: make `sns` subcommands visible in `dfx help`

### chore: upgraded to clap v4

Updated the command-parsing library to v4. Some colors may be different.

### feat: dfx deps subcommands

This feature was named `dfx pull` before. To make a complete, intuitive user experience, we present a set of subcommands under `dfx deps`:

- `dfx deps pull`: pull the dependencies from mainnet and generate `deps/pulled.json`, the candid files of direct dependencies will also be put into `deps/candid/`;
- `dfx deps init`: set the init arguments for the pulled dependencies and save the data in `deps/init.json`;
- `dfx deps deploy`: deploy the pulled dependencies on local replica with the init arguments recorded in `deps/init.json`;

All generated files in `deps/` are encouraged to be version controlled.

### chore: Add the `nns-dapp` and `internet_identity` to the local canister IDs set by `dfx nns import`
`dfx nns install` installs a set of canisters in a local replica.  `dfx nns import` complements this by setting the canister IDs so that they can be queried by the user.  But `dfx nns import` is incomplete.  Now it will also provide the IDs of the `nns-dapp` and `internet_identity` canisters.

### feat: `.env` file includes all created canister IDs
Previously the `.env` file only included canister IDs for canisters that were listed as explicit dependencies during the build process.
Now all canisters that have a canister ID for the specified network are included in `.env`.

### feat!: Ask for user consent when removing themselves as principal

Removing oneself (or the wallet one uses) can result in the loss of control over a canister.
Therefore `dfx canister update-settings` now asks for extra confirmation when removing the currently used principal/wallet from the list of controllers.
To skip this check in CI, use either the `--yes`/`-y` argument or use `echo "yes" | dfx canister update-settings <...>`.

### fix: dfx start will restart replica if it does not report healthy after launch

If the replica does not report healthy at least once after launch,
dfx will terminate and restart it.

### fix: dfx start now installs the bitcoin canister when bitcoin support is enabled

This is required for future replica versions.

Adds a new field `canister_init_arg` to the bitcoin configuration in dfx.json and networks.json.  Its default is documented in the JSON schema and is appropriate for the canister wasm bundled with dfx.

### fix: no longer enable the bitcoin_regtest feature

### docs: cleanup of documentation

Cleaned up documentation of IC SDK.

## Asset Canister Synchronization

### feat: Added more detailed logging to `ic-asset`.

Now, `dfx deploy -v` (or `-vv`) will print the following information:
- The count for each `BatchOperationKind` in `CommitBatchArgs`
- The number of chunks uploaded and the total bytes
- The API version of both the `ic-asset` and the canister
- (Only for `-vv`) The value of `CommitBatchArgs`

### fix: Commit batches incrementally in order to account for more expensive v2 certification calculation

In order to allow larger changes without exceeding the per-message instruction limit, the sync process now:
- sets properties of assets already in the canister separately from the rest of the batch.
- splits up the rest of the batch into groups of up to 500 operations.

### fix: now retries failed `create_chunk()` calls

Previously, it would only retry when waiting for the request to complete.

### fix: now considers fewer error types to be retryable

Previously, errors were assumed to be retryable, except for a few specific error messages and 403/unauthorized responses.  This could cause deployment to appear to hang until timeout.

Now, only transport errors and timeout errors are considered retryable.

## Dependencies

### Frontend canister

The asset canister now properly removes the v2-certified response when `/index.html` is deleted.

Fix: The fallback file (`/index.html`) will now be served when using certification v2 if the requested path was not found.

The HttpResponse type now explicitly mentions the `upgrade : Option<bool>` field instead of implicitly returning `None` all the time.

The asset canister no longer needs to use `await` for access control checks. This will speed up certain operations.

- Module hash: 651425d92d3796ddae581191452e0e87484eeff4ff6352fe9a59c7e1f97a2310
- https://github.com/dfinity/sdk/pull/3120
- https://github.com/dfinity/sdk/pull/3112

### Motoko

Updated Motoko to 0.8.8

### Replica

Updated replica to elected commit b3b00ba59c366384e3e0cd53a69457e9053ec987.
This incorporates the following executed proposals:
- [122529](https://dashboard.internetcomputer.org/proposal/122529)
- [122284](https://dashboard.internetcomputer.org/proposal/122284)
- [122198](https://dashboard.internetcomputer.org/proposal/122198)
- [120591](https://dashboard.internetcomputer.org/proposal/120591)
- [119318](https://dashboard.internetcomputer.org/proposal/119318)
- [118023](https://dashboard.internetcomputer.org/proposal/118023)
- [116294](https://dashboard.internetcomputer.org/proposal/116294)
- [116135](https://dashboard.internetcomputer.org/proposal/116135)
- [114479](https://dashboard.internetcomputer.org/proposal/114479)
- [113136](https://dashboard.internetcomputer.org/proposal/113136)
- [111932](https://dashboard.internetcomputer.org/proposal/111932)
- [111724](https://dashboard.internetcomputer.org/proposal/111724)
- [110724](https://dashboard.internetcomputer.org/proposal/110724)
- [109500](https://dashboard.internetcomputer.org/proposal/109500)
- [108153](https://dashboard.internetcomputer.org/proposal/108153)
- [107668](https://dashboard.internetcomputer.org/proposal/107668)
- [107667](https://dashboard.internetcomputer.org/proposal/107667)
- [106868](https://dashboard.internetcomputer.org/proposal/106868)
- [106817](https://dashboard.internetcomputer.org/proposal/106817)
- [105666](https://dashboard.internetcomputer.org/proposal/105666)
- [104470](https://dashboard.internetcomputer.org/proposal/104470)
- [103281](https://dashboard.internetcomputer.org/proposal/103281)
- [103231](https://dashboard.internetcomputer.org/proposal/103231)
- [101987](https://dashboard.internetcomputer.org/proposal/101987)

# 0.14.0

## DFX

### fix: stop `dfx deploy` from creating a wallet if all canisters exist

### feat: expose `wasm-opt` optimizer in `ic-wasm` to users

Add option to specify an "optimize" field for canisters to invoke the `wasm-opt` optimizer through `ic-wasm`.

This behavior is disabled by default.

If you want to enable this behavior, you can do so in dfx.json:
```json
"canisters": {
  "app": {
    "optimize" : "cycles"
  }
}
```

The options are "cycles", "size", "O4", "O3", "O2", "O1", "O0", "Oz", and "Os".  The options starting with "O" are the optimization levels that `wasm-opt` provides. The "cycles" and "size" options are recommended defaults for optimizing for cycle usage and binary size respectively.

### feat: updates the dfx new starter project for env vars

- Updates the starter project for env vars to use the new `dfx build` & `dfx deploy` environment variables
- Changes the format of the canister id env vars to be `CANISTER_ID_<canister_name_uppercase>`, for the frontend declaraction file to be consistent with the dfx environment variables. `CANISTER_ID` as both a prefix and suffix are supported for backwards compatibility.

### fix!: --clean required when network configuration changes

If the network configuration has changed since last time `dfx start` was run, `dfx start` will now error if you try to run it without `--clean`, to avoid spurious errors. You can provide the `--force` flag if you are sure you want to start it without cleaning state.

### feat: --artificial-delay flag

The local replica uses a 600ms delay by default when performing update calls. With `dfx start --artificial-delay <ms>`, you can decrease this value (e.g. 100ms) for faster integration tests, or increase it (e.g. 2500ms) to mimick mainnet latency for e.g. UI responsiveness checks.

### fix: make sure assetstorage did file is created as writeable.

### feat: specify id when provisional create canister

When creating a canister on non-mainnet replica, you can now specify the canister ID.

`dfx canister create <CANISTER_NAME> --specified-id <PRINCIPAL>`

`dfx deploy <CANISTER_NAME> --specified-id <PRINCIPAL>`

You can specify the ID in the range of `[0, u64::MAX / 2]`.
If not specify the ID, the canister will be created in the range of `[u64::MAX / 2 + 1, u64::MAX]`.
This canister ID allocation behavior only applies to the replica, not the emulator (ic-ref).

### feat: dfx nns install --ledger-accounts

`dfx nns install` now takes an option `--ledger-accounts` to initialize the ledger canister with these accounts.

### fix: update Rust canister template.

`ic-cdk-timers` is included in the dependencies.

### chore: change the default Internet Computer gateway domain to `icp0.io`

By default, DFX now uses the `icp0.io` domain to connect to Internet Computer as opposed to using `ic0.app`.
Canisters communicating with `ic0.app` will continue to function nominally.

### feat: --no-asset-upgrade

### feat: confirmation dialogues are no longer case sensitive and accept 'y' in addition to 'yes'

### fix: `dfx generate` no longer requires canisters to have a canister ID
Previously, canisters required that the canister was created before `dfx generate` could be called.

As a result, the `--network` parameter does not have an impact on the result of `dfx generate` anymore.
This means that `dfx generate` now also generates type declarations for remote canisters.

### fix: Make `build` field optional in dfx.json

The `build` field in custom canisters was already optional in code, but this fixes it in the schema.

By specifying the `--no-asset-upgrade` flag in `dfx deploy` or `dfx canister install`, you can ensure that the asset canister itself is not upgraded, but instead only the assets themselves are installed.

### feat: Get identity from env var if present

The identity may be specified using the environment variable `DFX_IDENTITY`.

### feat: Add DFX_ASSETS_WASM

Added the ability to configure the Wasm module used for assets canisters through the environment variable `DFX_ASSETS_WASM`.

### fix: dfx deploy and icx-asset no longer retry on permission failure

### feat: --created-at-time for the ledger functions: transfer, create-canister, and top-up

### fix: ledger transfer duplicate transaction prints the duplicate transaction response before returning success to differentiate between a new transaction response and between a duplicate transaction response.

Before it was possible that a user could send 2 ledger transfers with the same arguments at the same timestamp and both would show success but there would have been only 1 ledger transfer. Now dfx prints different messages when the ledger returns a duplicate transaction response and when the ledger returns a new transaction response.

### chore: clarify `dfx identity new` help text

### chore: Add a message that `redeem_faucet_coupon` may take a while to complete

### feat: `dfx deploy <frontend canister name> --by-proposal`

This supports asset updates through SNS proposal.

Uploads asset changes to an asset canister (propose_commit_batch()), but does not commit them.

The SNS will call `commit_proposed_batch()` to commit the changes.  If the proposal fails, the caller of `dfx deploy --by-proposal` should call `delete_batch()`.

### feat: `dfx deploy <frontend canister name> --compute-evidence`

Builds the specified asset canister, determines the batch operations required to synchronize the assets, and computes a hash ("evidence") over those batch operations.  This evidence will match the evidence computed by `dfx deploy --by-proposal`, and which will be specified in the update proposal.

No permissions are required to compute evidence, so this can be called with `--identity anonymous` or any other identity.

## Asset Canister

Added `validate_take_ownership()` method so that an SNS is able to add a custom call to `take_ownership()`.

Added `is_aliased` field to `get_asset_properties` and `set_asset_properties`.

Added partial support for proposal-based asset updates:
- Batch ids are now stable.  With upcoming changes to support asset updates by proposal,
  having the asset canister not reuse batch ids will make it easier to verify that a particular
  batch has been proposed.
- Added methods:
  - `propose_commit_batch()` stores batch arguments for later commit
  - `delete_batch()` deletes a batch, intended for use after compute_evidence if cancellation needed
  - `compute_evidence()` computes a hash ("evidence") over the proposed batch arguments. Once evidence computation is complete, batch will not expire.
  - `commit_proposed_batch()` commits batch previously proposed (must have evidence computed)
  - `validate_commit_proposed_batch()` required validation method for SNS

Added `api_version` endpoint. With upcoming changes we will introduce breaking changes to asset canister's batch upload process. New endpoint will help `ic-asset` with differentiation between API version, and allow it to support all versions of the asset canister.

Added support for v2 asset certification. In comparison to v1, v2 asset certification not only certifies the http response body, but also the headers. The v2 spec is first published in [this PR](https://github.com/dfinity/interface-spec/pull/147)

Added canister metadata field `supported_certificate_versions`, which contains a comma-separated list of all asset certification protocol versions. You can query it e.g. using `dfx canister --network ic metadata <canister name or id> supported_certificate_versions`. In this release, the value of this metadata field value is `1,2` because certification v1 and v2 are supported.

Fixed a bug in `http_request` that served assets with the wrong certificate. If no encoding specified in the `Accept-Encoding` header is available with a certificate, an available encoding is returned without a certificate (instead of a wrong certificate, which was the case previously). Otherwise, nothing changed.
For completeness' sake, the new behavior is as follows:
- If one of the encodings specified in the `Accept-Encoding` header is available with certification, it now is served with the correct certificate.
- If no requested encoding is available with certification, one of the requested encodings is returned without a certificate (instead of a wrong certificate, which was the case previously).
- If no encoding specified in the `Accept-Encoding` header is available, a certified encoding that is available is returned instead.

Added support for API versioning of the asset canister in `ic-asset`.

Added functionality that allows you to set asset properties during `dfx deploy`, even if the asset has already been deployed to a canister in the past. This eliminates the need to delete and re-deploy assets to modify properties - great news! This feature is also available when deploying assets using the `--by-proposal` flag. As a result, the API version of the frontend canister has been incremented from `0` to `1`. The updated `ic-asset` version (which is what is being used during `dfx deploy`) will remain compatible with frontend canisters implementing both API `0` and `1`. However, please note that the new frontend canister version (with API `v1`) will not work with tooling from before the dfx release (0.14.0).

## Dependencies

### Frontend canister

- API version: 1
- Module hash: e7866e1949e3688a78d8d29bd63e1c13cd6bfb8fbe29444fa606a20e0b1e33f0
- https://github.com/dfinity/sdk/pull/3094
- https://github.com/dfinity/sdk/pull/3002
- https://github.com/dfinity/sdk/pull/3065
- https://github.com/dfinity/sdk/pull/3058
- https://github.com/dfinity/sdk/pull/3057
- https://github.com/dfinity/sdk/pull/2960
- https://github.com/dfinity/sdk/pull/3051
- https://github.com/dfinity/sdk/pull/3034
- https://github.com/dfinity/sdk/pull/3023
- https://github.com/dfinity/sdk/pull/3022
- https://github.com/dfinity/sdk/pull/3021
- https://github.com/dfinity/sdk/pull/3019
- https://github.com/dfinity/sdk/pull/3016
- https://github.com/dfinity/sdk/pull/3015
- https://github.com/dfinity/sdk/pull/3001
- https://github.com/dfinity/sdk/pull/2987
- https://github.com/dfinity/sdk/pull/2982

### Motoko

Updated Motoko to 0.8.7

### ic-ref

Updated ic-ref to 0.0.1-ca6aca90

### ic-btc-canister

Started bundling ic-btc-canister, release 2023-03-31

# 0.13.1

## Asset Canister

Added validate_grant_permission() and validate_revoke_permission() methods per SNS requirements.

## Dependencies

### Frontend canister

- Module hash: 98863747bb8b1366ae5e3c5721bfe08ce6b7480fe4c3864d4fec3d9827255480
- https://github.com/dfinity/sdk/pull/2958

# 0.13.0

## DFX

### feat: Add dfx sns download

This allows users to download SNS canister Wasm binaries.

### fix: fixed error text
- `dfx nns install` had the wrong instructions for setting up the local replica type

### fix: creating an identity with `--force` no longer switches to the newly created identity

### feat(frontend-canister)!: reworked to use permissions-based access control

The permissions are as follows:
- ManagePermissions: Can grant and revoke permissions to any principal.  Controllers implicitly have this permission.
- Prepare: Can call create_batch and create_chunk
- Commit: Can call commit_batch and methods that manipulate assets directly, as well as any method permitted by Prepare.

For upgraded frontend canisters, all authorized principals will be granted the Commit permission.
For newly deployed frontend canisters, the initializer (first deployer of the canister) will be granted the Commit permission.

Added three new methods:
- list_permitted: lists principals with a given permission.
  - Callable by anyone.
- grant_permission: grants a single permission to a principal
  - Callable by Controllers and principals with the ManagePermissions permission.
- revoke_permission: removes a single permission from a principal
  - Any principal can revoke its own permissions.
  - Only Controllers and principals with the ManagePermissions permission can revoke the permissions of other principals.

Altered the behavior of the existing authorization-related methods to operate only on the "Commit" permission.  In this way, they are backwards-compatible.
- authorize(principal): same as grant_permission(principal, Commit)
- deauthorize(principal): same as revoke_permission(permission, Commit)
- list_authorized(): same as list_permitted(Commit)

### fix(frontend-canister)!: removed ability of some types of authorized principals to manage the ACL

It used to be the case that any authorized principal could authorize and deauthorize any other principal.
This is no longer the case.  See rules above for grant_permission and revoke_permission.

### feat(frontend-canister)!: default secure configuration for assets in frontend project template

- Secure HTTP headers, preventing several typical security vulnerabilities (e.g. XSS, clickjacking, and many more). For more details, see comments in `headers` section in [default `.ic-assets.json5`](https://raw.githubusercontent.com/dfinity/sdk/master/src/dfx/assets/new_project_node_files/src/__project_name___frontend/src/.ic-assets.json5).
- Configures `allow_raw_access` option in starter `.ic-assets.json5` config files, with the value set to its default value (which is `false`). We are showing that configuration in the default starter projects for the sake of easier discoverability, even though its value is set to the default.

### feat(frontend-canister)!: add `allow_raw_access` config option

By default, the frontend canister will now restrict the access of traffic to the `<canister-id>.raw.ic0.app` domain, and will automatically redirect all requests to the certified domain (`<canister-id>.ic0.app`), unless configured explicitly. Below is an example configuration to allow access to the `robots.txt` file from the "raw" domain:
```json
[
  {
    "match": "robots.txt",
    "allow_raw_access": true
  }
]
```

**Important**: Note that any assets already uploaded to an asset canister will be protected by this redirection, because at present the asset synchronization process does not update the `allow_raw_access` property, or any other properties, after creating an asset.  This also applies to assets that are deployed without any configuration, and later configured to allow raw access.
At the present time, there are two ways to reconfigure an existing asset:
1. re-create the asset
    1. delete the asset in your project's directory
    1. execute `dfx deploy`
    1. re-create the asset in your project's directory
    1. modify `.ic-assets.json` acordingly
    1. execute `dfx deploy`
2. via manual candid call
    ```
    dfx canister call PROJECT_NAME_frontend set_asset_properties '( record { key="/robots.txt"; allow_raw_access=opt(opt(true)) })'
    ```

### feat(frontend-canister): pretty print asset properties when deploying assets to the canister

### feat(frontend-canister): add take_ownership() method

Callable only by a controller.  Clears list of authorized principals and adds the caller (controller) as the only authorized principal.

### feat(ic-ref):
- `effective_canister_id` used for `provisional_create_canister_with_cycles` is passed as an command-line argument (defaults to `rwlgt-iiaaa-aaaaa-aaaaa-cai` if not provided or upon parse failure)

### feat(frontend-canister): add `get_asset_properties` and `set_asset_properties` to frontend canister

As part of creating the support for future work, it's now possible to get and set AssetProperties for assets in frontend canister.

### feat: add `--argument-file` argument to the `dfx canister sign` command

Similar to how this argument works in `dfx canister call`, this argument allows providing arguments for the request from a file.

### feat: Add support for a default network key

A remote canister ID can now be specified for the `__default` network.  If specified, `dfx` will assume that the canister is remote at the specified canister ID for all networks that don't have a dedicated entry.

### feat: use OS-native keyring for pem file storage

If keyring integration is available, PEM files (except for the default identity) are now by default stored in the OS-provided keyring.
If it is not available, it will fall back on the already existing password-encrypted PEM files.
Plaintext PEM files are still available (e.g. for use in non-interactive situations like CI), but not recommended for use since they put the keys at risk.

To force the use of one specific storage mode, use the `--storage-mode` flag with either `--storage-mode password-protected` or `--storage-mode plaintext`.
This works for both `dfx identity new` and `dfx identity import`.

The flag `--disable-encryption` is deprecated in favour of `--storage-mode plaintext`. It has the same behavior.

### feat(frontend-canister): better control and overview for asset canister authorized principals

The asset canister now has two new functions:
- Query function `list_authorized` displays a list of all principals that are currently authorized to change assets and the list of authorized principals.
- Update function `deauthorize` that removes a principal from the list of authorized principals. It can be called by authorized principals and cotrollers of the canister.

In addition, the update function `authorize` has new behavior:
Now, controllers of the asset canister are always allowed to authorize new principals (including themselves).

### fix: add retry logic to `dfx canister delete`

`dfx canister delete` tries to withdraw as many cycles as possible from a canister before deleting it.
To do so, dfx has to manually send all cycles in the canister, minus some margin.
The margin was previously hard-coded, meaning that withdrawals can fail if the margin is not generous enough.
Now, upon failure with some margin, dfx will retry withdrawing cycles with a continuously larger margin until withdrawing succeeds or the margin becomes larger than the cycles balance.

### fix: dfx deploy --mode reinstall for a single Motoko canister fails to compile

The Motoko compiler expects all imported canisters' .did files to be in one folder when it compiles a canister.
`dfx` failed to organize the .did files correctly when running `dfx deploy <single Motoko canister>` in combintaion with the `--mode reinstall` flag.

### fix: give more cycles margin when deleting canisters

There have been a few reports of people not being able to delete canisters.
The error happens if the temporary wallet tries to transfer out too many cycles.
The number of cycles left in the canister is bumped a little bit so that people can again reliably delete their canisters.

## Dependencies

Updated candid to 0.8.4
- Bug fix in TS bindings
- Pretty print numbers

### Frontend canister

- Module hash: d12e4493878911c21364c550ca90b81be900ebde43e7956ae1873c51504a8757
- https://github.com/dfinity/sdk/pull/2942

### ic-ref

Updated ic-ref to master commit `3cc51be5`

### Motoko

Updated Motoko to 0.7.6

### Replica

Updated replica to elected commit b5a1a8c0e005216f2d945f538fc27163bafc3bf7.
This incorporates the following executed proposals:

- [100821](https://dashboard.internetcomputer.org/proposal/100821)
- [97472](https://dashboard.internetcomputer.org/proposal/97472)
- [96114](https://dashboard.internetcomputer.org/proposal/96114)
- [94953](https://dashboard.internetcomputer.org/proposal/94953)
- [94852](https://dashboard.internetcomputer.org/proposal/94852)
- [93761](https://dashboard.internetcomputer.org/proposal/93761)
- [93507](https://dashboard.internetcomputer.org/proposal/93507)
- [92573](https://dashboard.internetcomputer.org/proposal/92573)
- [92338](https://dashboard.internetcomputer.org/proposal/92338)
- [91732](https://dashboard.internetcomputer.org/proposal/91732)
- [91257](https://dashboard.internetcomputer.org/proposal/91257)

# 0.12.1

## DFX

### fix: default not shrink for custom canisters

## Dependencies

### Replica

Updated replica to elected commit dcbf401f27d9b48354e68389c6d8293c4233b055.
This incorporates the following executed proposals:

- [90485](https://dashboard.internetcomputer.org/proposal/90485)
- [90008](https://dashboard.internetcomputer.org/proposal/90008)

### Frontend canister

- Module hash: db07e7e24f6f8ddf53c33a610713259a7c1eb71c270b819ebd311e2d223267f0
- https://github.com/dfinity/sdk/pull/2753

# 0.12.0

## DFX

### feat(frontend-canister): add warning if config is provided in `.ic-assets.json` but not used

### fix(frontend-canister): Allow overwriting default HTTP Headers for assets in frontend canister

Allows to overwrite `Content-Type`, `Content-Encoding`, and `Cache-Control` HTTP headers with custom values via `.ic-assets.json5` config file. Example `.ic-assets.json5` file:
```json5
[
    {
        "match": "web-gz.data.gz",
        "headers": {
            "Content-Type": "application/octet-stream",
            "Content-Encoding": "gzip"
        }
    }
]
```
This change will trigger the update process for frontend canister (new module hash: `2ff0513123f11c57716d889ca487083fac7d94a4c9434d5879f8d0342ad9d759`).

### feat: warn if an unencrypted identity is used on mainnet

### fix: Save SNS canister IDs

SNS canister IDs were not being parsed reliably.  Now the candid file is being specified explicitly, which resolves the issue in at least some cases.

### feat: NNS usability improvements

The command line interface for nns commands has been updated to:

- Give better help when the subnet type is incorrect
- Not offer --network as a flag given that it is unused
- List nns subcommands

### feat: -y flag for canister installation

`dfx canister install` and `dfx deploy` now have a `-y` flag that will automatically confirm any y/n checks made during canister installation.

### fix: Compute Motoko dependencies in linear (not exponential) time by detecting visited imports.

### fix(generate): add missing typescript types and fix issues with bindings array in dfx.json

### chore: update Candid UI canister with commit 79d55e7f568aec00e16dd0329926cc7ea8e3a28b

### refactor: Factor out code for calling arbitrary bundled binaries

The function for calling sns can now call any bundled binary.

### docs: Document dfx nns subcommands

`dfx nns` commands are used to deploy and manage local NNS canisters, such as:

- Governance for integration with the Internet Computer voting system
- Ledger for financial integration testing
- Internet Identity for user registration and authenttication

### feat(frontend-canister): Add simple aliases from `<asset>` to `<asset>.html` and `<asset>/index.html`

The asset canister now by default aliases any request to `<asset>` to `<asset>.html` or `<asset>/index.html`.
This can be disabled by setting the field `"enable_aliasing"` to `false` in a rule for that asset in .ic-assets.json.
This change will trigger frontend canister upgrades upon redeploying any asset canister.

### fix: Only kill main process on `dfx stop`
Removes misleading panics when running `dfx stop`.

### feat: `dfx nns install` works offline if all assets have been cached.

### feat: Initialise the nns with an account controlled by a secp256k1 key

This enables easy access to toy ICP using command line tools and this key:
```
-----BEGIN EC PRIVATE KEY-----
MHQCAQEEICJxApEbuZznKFpV+VKACRK30i6+7u5Z13/DOl18cIC+oAcGBSuBBAAK
oUQDQgAEPas6Iag4TUx+Uop+3NhE6s3FlayFtbwdhRVjvOar0kPTfE/N8N6btRnd
74ly5xXEBNSXiENyxhEuzOZrIWMCNQ==
-----END EC PRIVATE KEY-----
```
For example, you can create an identity in dfx by putting this key in the file `ident-1.pem` and importing it:
```
dfx identity import ident-1 ident-1.pem
dfx --identity ident-1 ledger balance
```

### feat: default to run ic-wasm shrink when build canisters
This behavior applies to Motoko, Rust and Custom canisters.
If you want to disable this behavior, you can config it in dfx.json:
```json
"canisters" : {
  "app" : {
    "shrink" : false,
  }
}
```

### feat: configurable custom wasm sections

It's now possible to define custom wasm metadata sections and their visibility in dfx.json.

At present, dfx can only add wasm metadata sections to canisters that are in wasm format.  It cannot add metadata sections to compressed canisters.  Since the frontend canister is now compressed, this means that at present it is not possible to add custom metadata sections to the frontend canister.

dfx no longer adds `candid:service` metadata to canisters of type `"custom"` by default.  If you want dfx to add your canister's candid definition to your custom canister, you can do so like this:

```
    "my_canister_name": {
      "type": "custom",
      "candid": "main.did",
      "wasm": "main.wasm",
      "metadata": [
        {
          "name": "candid:service"
        }
      ]
    },
```

This changelog entry doesn't go into all of the details of the possible configuration.  For that, please see [concepts/canister-metadata](docs/concepts/canister-metadata.md) and the docs in the JSON schema.

### fix: Valid canister-based env vars

Hyphens are not valid in shell environment variables, but do occur in canister names such as `smiley-dapp`. This poses a problem for vars with names such as `CANISTER_ID_$\{CANISTER_NAME\}`.  With this change, hyphens are replaced with underscores in environment variables.  The canister id of `smiley-dapp` will be available as `CANISTER_ID_smiley_dapp`.  Other environment variables are unaffected.

### feat: Add dfx sns deploy

This allows users to deploy a set of SNS canisters.

### fix: `cargo run -p dfx -- --version` prints correct version

### feat: add --mode=auto

When using `dfx canister install`, you can now pass `auto` for the `--mode` flag, which will auto-select `install` or `upgrade` depending on need, the same way `dfx deploy` does. The default remains `install` to prevent mistakes.

### feat: add `--network` flag to `dfx generate`

`dfx generate`'s generated bindings use network-specific canister IDs depending on the generated language, but there was previously no way to configure which network this was, so it defaulted to local. A `--network` flag has been added for this purpose.

### feat: sns config validate

There is a new command that verifies that an SNS initialization config is valid.

### feat: sns config create

There is a new command that creates an sns config template.

### fix: remove $ from wasms dir

The wasms dir path had a $ which is unwanted and now gone.

### fix: Correct wasm for the SNS swap canister

Previously the incorrect wasm canister was installed.

### fix: Use NNS did files that matches the wasms

Previously the did files and wasms could be incompatible.

### fix: allow users to skip compatibility check if parsing fails

### feat: canister HTTP support is now enabled by default.

`dfx start` and `dfx replica` now ignore the `--enable-canister-http` parameter.

You can still disable the canister http feature through configuration:
- ~/.config/dfx/networks.json: `.local.canister_http.enabled=false`
- dfx.json (project-specific networks) : `.networks.local.canister_http.enabled=false`

### feat: custom canister `wasm` field can now specify a URL from which to download

- note that dfx will report an error if a custom canister's `wasm` field is a URL and the canister also has `build` steps.

### feat: custom canister `candid` field can now specify a URL from which to download

### feat: deploy NNS canisters

A developer is now able to install NNS canisters, including back end canisters such as ledger and governance, and front end canisters such as nns-dapp and internet-identity, on their local DFX server.  Usage:
```
dfx start --clean --background
dfx nns install
```

This feature currently requires that the network 'local' is used and that it runs on port 8080.
The network's port can be controlled by using the field `"provider"` in the network's definition, e.g. by setting it to `"127.0.0.1:8080"`.

### feat: configure logging level of http adapter

It is now possible to set the http adapter's log level in dfx.json or in networks.json:
```
"http": {
  "enabled": true,
  "log_level": "info"
}
```

By default, a log level of "error" is used, in order to keep the output of a first-time `dfx start` minimal. Change it to "debug" for more verbose logging.

### fix(typescript): add index.d.ts file for type safety when importing generated declarations

Adds an index.d.ts file to the generated declarations, allowing for better type safety in TypeScript projects.

### chore: reduce verbosity of dfx start

`dfx start` produces a lot of log output that is at best irrelevant for most users.
Most output is no longer visible unless either `--verbose` is used with dfx or the relevant part's (e.g. http adapter, btc adapter, or replica) log level is changed in dfx.json or networks.json.

### feat: generate secp256k1 keys by default

When creating a new identity with `dfx identity new`, whereas previously it would have generated an Ed25519 key, it now generates a secp256k1 key. This is to enable users to write down a BIP39-style seed phrase, to recover their key in case of emergency, which will be printed when the key is generated and can be used with a new `--seed-phrase` flag in `dfx identity import`. `dfx identity import` is however still capable of importing an Ed25519 key.

### chore: update Candid UI canister with commit 528a4b04807904899f67b919a88597656e0cd6fa

* Allow passing did files larger than 2KB.
* Better integration with Motoko Playground.

### feat: simplify verification of assets served by asset canister

* SHA256 hashes of all assets are displayed when deploying the asset canister.
* A query method is added to the asset canister that returns the entire asset hash tree together with the certificate containing the certified variables of the asset canister.

### breaking change: dfx canister update-settings --compute-allocation always fails

See https://forum.dfinity.org/t/fixing-incorrect-compute-allocation-fee/14830

Until the rollout is complete, `dfx canister update-settings --compute-allocation <N>`
will fail with an error from the replica such as the following:
```
The Replica returned an error: code 1, message: "Canister requested a compute allocation of 1% which cannot be satisfied because the Subnet's remaining compute capacity is 0%"
```

### fix: For default node starter template: copy `ic-assets.json5` file from `src` to `dist`

### fix: For `dfx start --clean --background`, the background process no longer cleans a second time.

### fix: do not build or generate remote canisters

Canisters that specify a remote id for the network that's getting built falsely had their build steps run, blocking some normal use patterns of `dfx deploy`.
Canisters with a remote id specified no longer get built.
The same applies to `dfx generate`.

### refactor: Move replica URL functions into a module for reuse

The running replica port and url are generally useful information. Previously the code to get the URL was embedded in the network proxy code. This moves it out into a library for reuse.

### chore: Frontend canister build process no longer depends on `dfx` or `ic-cdk-optimizer`

Instead, the build process relies on `ic-wasm` to provide candid metadata for the canister, and
shrinking the canister size by stripping debug symbols and unused fuctions.
Additionally, after build step, the `.wasm` file is archived with `gzip`.

### chore: Move all `frontend canister`-related code into the SDK repo

| from (`repository` `path`)                  | to (path in `dfinity/sdk` repository)          | summary                                                                                     |
|:--------------------------------------------|:-----------------------------------------------|:--------------------------------------------------------------------------------------------|
| `dfinity/cdk-rs` `/src/ic-certified-assets` | `/src/canisters/frontend/ic-certified-asset`   | the core of the frontend canister                                                           |
| `dfinity/certified-assets` `/`              | `/src/canisters/frontend/ic-frontend-canister` | wraps `ic-certified-assets` to build the canister wasm                                      |
| `dfinity/agent-rs` `/ic-asset`              | `/src/canisters/frontend/ic-asset`             | library facilitating interactions with frontend canister (e.g. uploading or listing assets) |
| `dfinity/agent-rs` `/icx-asset`             | `/src/canisters/frontend/icx-asset`            | CLI executable tool - wraps `ic-asset`                                                      |

### feat: use JSON5 file format for frontend canister asset configuration

Both `.ic-assets.json` and `.ic-assets.json5` are valid filenames config filename, though both will get parsed
as if they were [JSON5](https://json5.org/) format. Example content of the `.ic-assets.json5` file:
```json5
// comment
[
  {
    "match": "*", // comment
    /*
    keys below not wrapped in quotes
*/  cache: { max_age: 999 }, // trailing comma
  },
]
```
- Learn more about JSON5: https://json5.org/

### fix: Update nns binaries unless `NO_CLOBBER` is set

Previously existing NNS binaries were not updated regardless of the `NO_CLOBBER` setting.

### feat!: Support installing canisters not in dfx.json

`install_canister_wasm` used to fail if installing a canister not listed in dfx.json.  This use case is now supported.

### feat: print the dashboard URL on startup

When running `dfx start` or `dfx replica`, the path to the dashboard page is now printed.

### feat!: changed the default port of the shared local network from 8000 to 4943.

This is so dfx doesn't connect to a project-specific network instead of the local shared network.

In combination with the "system-wide dfx start" feature, there is a potential difference to be aware of with respect to existing projects.

Since previous versions of dfx populate dfx.json with a `networks.local` definition that specifies port 8000, the behavior for existing projects won't change.

However, if you've edited dfx.json and removed the `networks.local` definition, the behavior within the project will change: dfx will connect to the shared local network on port 4943 rather than to the project-specific network on port 8000.  You would need to edit webpack.config.js to match.  If you have scripts, you can run the new command `dfx info webserver-port` from the project directory to retrieve the port value.

### feat!: "system-wide dfx start"

By default, dfx now manages the replica process in a way that is independent of any given dfx project.  We've called this feature "system-wide dfx", even though it's actually specific to your user
(storing data files under $HOME), because we think it communicates the idea adequately.

The intended benefits:
- deploying dapps from separate projects alongside one another, similar to working with separate dapps on mainnet
- run `dfx start` from any directory
- run `dfx stop` from any directory, rather than having to remember where you last ran `dfx start`

We're calling this the "shared local network."  `dfx start` and `dfx stop` will manage this network when run outside any project directory, or when a project's dfx.json does not define the `local` network.  The dfx.json template for new projects no longer defines any networks.

We recommend that you remove the `local` network definition from dfx.json and instead use the shared local network.  As mentioned above, doing so will make dfx use port 4943 rather than port 8000.

See [Local Server Configuration](docs/cli-reference/dfx-start.md#local-server-configuration) for details.

dfx now stores data and control files in one of three places, rather than directly under `.dfx/`:
- `.dfx/network/local` (for projects in which dfx.json defines the local network)
- `$HOME/.local/share/dfx/network/local` (for the shared local network on Linux)
- `$HOME/Library/Application Support/org.dfinity.dfx/network/local` (for the shared local network on MacOS)

There is also a new configuration file: `$HOME/.config/dfx/networks.json`.  Its [schema](docs/networks-json-schema.json) is the same as the `networks` element in dfx.json.  Any networks you define here will be available from any project, unless a project's dfx.json defines a network with the same name.  See [The Shared Local Network](docs/cli-reference/dfx-start.md#the-shared-local-network) for the default definitions that dfx provides if this file does not exist or does not define a `local` network.

### fix: `dfx start` and `dfx stop` will take into account dfx/replica processes from dfx \<\= 0.11.x

### feat: added command `dfx info`

#### feat: `dfx info webserver-port`

This displays the port that the icx-proxy process listens on, meaning the port to connect to with curl or from a web browser.

#### feat: `dfx info replica-port`

This displays the listening port of the replica.

#### feat: `dfx info replica-rev`

This displays the revision of the replica bundled with dfx, which is the same revision referenced in replica election governance proposals.

#### feat: `dfx info networks-json-path`

This displays the path to your user's `networks.json` file where all networks are defined.

### feat: added ic-nns-init, ic-admin, and sns executables to the binary cache

### fix: improved responsiveness of `greet` method call in default Motoko project template

`greet` method was marked as an `update` call, but it performs no state updates. Changing it to `query` call will result in faster execution.

### feat: dfx schema --for networks

The `dfx schema` command can now display the schema for either dfx.json or for networks.json.  By default, it still displays the schema for dfx.json.

```bash
dfx schema --for networks
```

### feat: createActor options accept pre-initialized agent

If you have a pre-initialized agent in your JS code, you can now pass it to createActor's options. Conflicts with the agentOptions config - if you pass both the agent option will be used and you will receive a warning.

```js
const plugActor = createActor(canisterId, {
  agent: plugAgent
})
```

### feat!: option for nodejs compatibility in dfx generate

Users can now specify `node_compatibility: true` in `declarations`. The flag introduces `node.js` enhancements, which include importing `isomorphic-fetch` and configuring the default actor with `isomorphic-fetch` and `host`.

```json
// dfx.json
"declarations": {
  "output": "src/declarations",
  "node_compatibility": true
}
```

#### JS codegen location deprecation

DFX new template now uses `dfx generate` instead of `rsync`. Adds deprecation warning to `index.js` in `.dfx/<network-name>/<canister-name>` encouringing developers to migrate to the `dfx generate` command instead. If you have a `package.json` file that uses `rsync` from `.dfx`, consider switching to something like this:

```json
"scripts": {
  "build": "webpack",
  "prebuild": "npm run generate",
  "start": "webpack serve --mode development --env development",
  "prestart": "npm run generate",
  // It's faster to only generate canisters you depend on, omitting the frontend canister
  "generate": "dfx generate hello_backend"
},
```

### feat: simple cycles faucet code redemption

Using `dfx wallet --network ic redeem-faucet-coupon <my coupon>` faucet users have a much easier time to redeem their codes.
If the active identity has no wallet configured, the faucet supplies a wallet to the user that this command will automatically configure.
If the active identity has a wallet configured already, the faucet will top up the existing wallet.

Alternative faucets can be used, assuming they follow the same interface. To direct dfx to a different faucet, use the `--faucet <alternative faucet id>` flag.
The expected interface looks like the following candid functions:
``` candid
redeem: (text) -> (principal);
redeem_to_wallet: (text, principal) -> (nat);
```
The function `redeem` takes a coupon code and returns the principal to an already-installed wallet that is controlled by the identity that called the function.
The function `redeem_to_wallet` takes a coupon code and a wallet (or any other canister) principal, deposits the cycles into that canister and returns how many cycles were deposited.

### feat: disable automatic wallet creation on non-ic networks

By default, if dfx is not running on the `ic` (or networks with a different name but the same configuration), it will automatically create a cycles wallet in case it hasn't been created yet.
It is now possible to inhibit automatic wallet creation by setting the `DFX_DISABLE_AUTO_WALLET` environment variable.

### fix!: removed unused --root parameter from dfx bootstrap

### feat: canister installation now waits for the replica

When installing a new Wasm module to a canister, DFX will now wait for the updated state (i.e. the new module hash) to be visible in the replica's certified state tree before proceeding with post-installation tasks or producing a success status.

### feat!: remove `dfx config`

`dfx config` has been removed. Please update Bash scripts to use `jq`, PowerShell scripts to use `ConvertTo-Json`, nushell scripts to use `to json`, etc.

### feat: move all the flags to the end

Command flags have been moved to a more traditional location; they are no longer positioned per subcommand, but instead are able to be all positioned after the final subcommand. In prior versions, a command might look like:
```bash
dfx --identity alice canister --network ic --wallet "$WALLET" create --all
```
This command can now be written:
```bash
dfx canister create --all --network ic --wallet "$WALLET" --identity alice
```
The old syntax is still available, though, so you don't need to migrate your scripts.

### feat!: changed update-settings syntax

When using `dfx canister update-settings`, it is easy to mistake `--controller` for `--add-controller`. For this reason `--controller` has been renamed to `--set-controller`.

### feat!: removed the internal webserver

This is a breaking change.  The only thing this was still serving was the /_/candid endpoint.  If you need to retrieve the candid interface for a local canister, you can use `dfx canister metadata <canister> candid:service`.

### fix: dfx wallet upgrade: improved error messages:

- if there is no wallet to upgrade
- if trying to upgrade a local wallet from outside of a project directory

### fix: canister creation cost is 0.1T cycles

Canister creation fee was calculated with 1T cycles instead of 0.1T.

### fix: dfx deploy and dfx canister install write .old.did files under .dfx/

When dfx deploy and dfx canister install upgrade a canister, they ensure that the
new candid interface is compatible with the previous candid interface.  They write
a file with extension .old.did that contains the previous interface.  In some
circumstances these files could be written in the project directory.  dfx now
always writes them under the .dfx/ directory.

### fix: dfx canister install now accepts arbitrary canister ids

This fixes the following error:
``` bash
> dfx canister install --wasm ~/counter.wasm eop7r-riaaa-aaaak-qasxq-cai
Error: Failed while determining if canister 'eop7r-riaaa-aaaak-qasxq-cai' is remote on network 'ic'.
Caused by: Failed while determining if canister 'eop7r-riaaa-aaaak-qasxq-cai' is remote on network 'ic'.
  Failed to figure out if canister 'eop7r-riaaa-aaaak-qasxq-cai' has a remote id on network 'ic'.
    Invalid argument: Canister eop7r-riaaa-aaaak-qasxq-cai not found in dfx.json
```

### feat: allow replica log level to be configured

It is now possible to specify the replica's log level. Possible values are `critical`, `error`, `warning`, `info`, `debug`, and `trace`.
The log level defaults to the level 'error'. Debug prints (e.g. `Debug.print("...")` in Motoko) still show up in the console.
The log level can be specified in the following places (See [system-wide dfx start](#feat-system-wide-dfx-start) for more detailed explanations on the network types):
- In file `networks.json` in the field `<network name>.replica.log_level` for shared networks.
- In file `dfx.json` in the field `networks.<network name>.replica.log_level` for project-specific networks.
- In file `dfx.json` in the field `defaults.replica.log_level` for project-specific networks. Requires a project-specific network to be run, otherwise this will have no effect.

### feat: enable canister sandboxing

Canister sandboxing is enabled to be consistent with the mainnet.

### chore: dfx ledger account-id --of-canister also accepts principal

It is now possible to do e.g. `dfx ledger account-id --of-canister fg7gi-vyaaa-aaaal-qadca-cai` as well as `dfx ledger account-id --of-canister my_canister_name` when checking the ledger account id of a canister.
Previously, dfx only accepted canister aliases and produced an error message that was hard to understand.

### chore: dfx canister deposit-cycles uses default wallet if none is specified

Motivated by [this forum post](https://forum.dfinity.org/t/dfx-0-10-0-dfx-canister-deposit-cycles-returns-error/13251/6).

### chore: projects created with `dfx new` are not pinned to a specific dfx version anymore

It is still possible to pin the dfx version by adding `"dfx":"<dfx version to pin to>"` to a project's `dfx.json`.

### fix: print links to cdk-rs docs in dfx new

### fix: broken link in new .mo project README

### fix: Small grammar change to identity password decryption prompt

The prompt for entering your passphrase in order to decrypt an identity password read:
    "Please enter a passphrase for your identity"
However, at that point, it isn't "a" passphrase.  It's either your passphrase, or incorrect.
Changed the text in this case to read:
    "Please enter the passphrase for your identity"

### chore: add retry logic to dfx download script

### feat: Add subnet type argument when creating canisters

`dfx ledger create-canister` gets a new option `--subnet-type` that allows users to choose a type of subnet that their canister can be created on. Additionally, a `dfx ledger show-subnet-types` is introduced which allows to list the available subnet types.

## Dependencies

### Replica

Updated replica to release candidate 93dcf2a2026c34330c76149dd713d89e37daa533.

This also incorporates the following executed proposals:

- [88831](https://dashboard.internetcomputer.org/proposal/88831)
- [88629](https://dashboard.internetcomputer.org/proposal/88629)
- [88109](https://dashboard.internetcomputer.org/proposal/88109)
- [87631](https://dashboard.internetcomputer.org/proposal/87631)
- [86738](https://dashboard.internetcomputer.org/proposal/86738)
- [86279](https://dashboard.internetcomputer.org/proposal/86279)
* [85007](https://dashboard.internetcomputer.org/proposal/85007)
* [84391](https://dashboard.internetcomputer.org/proposal/84391)
* [83786](https://dashboard.internetcomputer.org/proposal/83786)
* [82425](https://dashboard.internetcomputer.org/proposal/82425)
* [81788](https://dashboard.internetcomputer.org/proposal/81788)
* [81571](https://dashboard.internetcomputer.org/proposal/81571)
* [80992](https://dashboard.internetcomputer.org/proposal/80992)
* [79816](https://dashboard.internetcomputer.org/proposal/79816)
* [78693](https://dashboard.internetcomputer.org/proposal/78693)
* [77589](https://dashboard.internetcomputer.org/proposal/77589)
* [76228](https://dashboard.internetcomputer.org/proposal/76228)
* [75700](https://dashboard.internetcomputer.org/proposal/75700)
* [75109](https://dashboard.internetcomputer.org/proposal/75109)
* [74395](https://dashboard.internetcomputer.org/proposal/74395)
* [73959](https://dashboard.internetcomputer.org/proposal/73959)
* [73714](https://dashboard.internetcomputer.org/proposal/73714)
* [73368](https://dashboard.internetcomputer.org/proposal/73368)
* [72764](https://dashboard.internetcomputer.org/proposal/72764)

### ic-ref

Updated ic-ref to 0.0.1-1fba03ee
- introduce awaitKnown
- trivial implementation of idle_cycles_burned_per_day

### Updated Motoko from 0.6.29 to 0.7.3

- See https://github.com/dfinity/motoko/blob/master/Changelog.md#073-2022-11-01


### Cycles wallet

- Module hash: b944b1e5533064d12e951621d5045d5291bcfd8cf9d60c28fef02c8fdb68e783
- https://github.com/dfinity/cycles-wallet/commit/fa86dd3a65b2509ca1e0c2bb9d7d4c5be95de378

### Frontend canister:
- Module hash: 6c8f7a094060b096c35e4c4499551e7a8a29ee0f86c456e521c09480ebbaa8ab
- https://github.com/dfinity/sdk/pull/2720

# 0.11.2

## DFX

### fix: disable asset canister redirection of all HTTP traffic from `.raw.ic0.app` to `.ic0.app`

### fix: disable asset canister's ETag HTTP headers

The feature is not yet implemented on `icx-proxy`-level, and is causing 500 HTTP response for some type of assets every second request.

# 0.11.1

## DFX

### fix: dfx now only adds candid:service metadata to custom canisters that have at least one build step

This way, if a canister uses a premade canister wasm, dfx will use it as-is.

### fix: "canister alias not defined" in the Motoko language server

It is now possible to develop multiple-canister projects using the [Motoko VSCode extension](https://marketplace.visualstudio.com/items?itemName=dfinity-foundation.vscode-motoko).

### fix: improve browser compatibility for the JavaScript language binding

Patches a JavaScript language binding compatibility issue encountered in web browsers which do not support the (?.) operator.

### feat: print dfx.json schema

dfx is now capable of displaying the schema for `dfx.json`. You can see the schema by running `dfx schema` or write the schema to a file with `dfx schema --outfile path/to/file/schema.json`.

### feat: support for configuring assets in assets canister
- The `.ic-assets.json` file should be placed inside directory with assets, or its subdirectories. Multiple config files can be used (nested in subdirectories). Example of `.ic-assets.json` file format:
``` json
[
    {
        "match": ".*",
        "cache": {
            "max_age": 20
        },
        "headers": {
            "X-Content-Type-Options": "nosniff"
        },
        "ignore": false
    },
    {
        "match": "**/*",
        "headers": null
    },
    {
        "match": "file.json",
        "ignore": true
    }
]
```
- Configuring assets works only during asset creation - any changes to `.ic-assets.json` files won't have any effect effect for assets that have already been created. We are working on follow up implementation with improvements to handle updating these properties.
- `headers` from multiple applicable rules are being stacked/concatenated, unless `null` is specified, which resets/empties the headers.
- Both `"headers": {}` and absence of `headers` field don't have any effect on end result.
- Valid JSON format is required, i.e. the array of maps, `match` field is required. Only the following fields are accepted: `cache`, `ignore`, `headers`, `match`. The glob pattern has to be valid.
- The way matching rules work:
  1. The most deeply nested config file takes precedence over the one in parent dir. In other words, properties from a rule matching a file in a subdirectory override properties from a rule matching a file in a parent directory
  2. Order of rules within file matters - last rule in config file takes precedence over the first one

- The way `ignore` field works:
  1. By default, files that begin with a `.` are ignored, while all other files are included.
  2. The `.ignore` field overrides this, if present.
  3. If a directory is ignored, file and directories within it cannot be un-ignored.
  4. A file can be ignored and un-ignored many times, as long as any of its parent directories haven't been ignored.


### fix: Allow `dfx deploy` to not take arguments for canisters not being installed

A longstanding bug with `dfx deploy` is that if an installation is skipped (usually an implicitly included dependency), it still requires arguments even if the installed canister doesn't. As of this release that bug is now fixed.

### feat: Add additional logging from bitcoin canister in replica.

Configures the replica to emit additional logging from the bitcoin canister whenever the bitcoin feature is enabled. This helps show useful information to developers, such as the bitcoin height that the replica currently sees.

### fix: make `build` field optional for custom canisters

Prior to 0.11.0, a custom canister's `build` field could be left off if `dfx build` was never invoked. To aid in deploying prebuilt canisters, this behavior is now formalized; omitting `build` is equivalent to `build: []`.

### feat: Use `--locked` for Rust canisters

`dfx build`, in Rust canisters, now uses the `--locked` flag when building with Cargo. To offset this, `dfx new --type rust` now runs `cargo update` on the resulting project.

### feat: Enable threshold ecdsa signature

ECDSA signature signing is now enabled by default in new projects, or by running `dfx start --clean`.
A test key id "Secp256k1:dfx_test_key" is ready to be used by locally created canisters.

## Dependencies

### Updated `agent-rs` to 0.20.0

### Updated `candid` to 0.7.15

### Replica

Updated replica to elected commit 6e86169e98904047833ba6133e5413d2758d90eb.
This incorporates the following executed proposals:

* [72225](https://dashboard.internetcomputer.org/proposal/72225)
* [71669](https://dashboard.internetcomputer.org/proposal/71669)
* [71164](https://dashboard.internetcomputer.org/proposal/71164)
* [70375](https://dashboard.internetcomputer.org/proposal/70375)
* [70002](https://dashboard.internetcomputer.org/proposal/70002)

# 0.11.0

## DFX

### feat: renamed canisters in new projects to `<project>_frontend` and `<project>_backend`

The names of canisters created for new projects have changed.
After `dfx new <project>`, the canister names are:

- `<project>_backend` (previously `<project>`)
- `<project>_frontend` (previously `<project>_assets`)

### feat: Enable threshold ecdsa signature

### feat: new command: `dfx canister metadata <canister> <name>`

For example, to query a canister's candid service definition: `dfx canister metadata hello_backend candid:service`

### refactor: deprecate /_/candid internal webserver

The dfx internal webserver now only services the /_/candid endpoint.  This
is now deprecated.  If you were using this to query candid definitions, you
can instead use `dfx canister metadata`.

### refactor: optimize from ic-wasm

Optimize Rust canister Wasm module via ic-wasm library instead of ic-cdk-optimizer. A separate installation of ic-cdk-optimizer is no longer needed.

The actual optimization was kept the same.

### feat: Read dfx canister call argument from a file or stdin

Enables passing large arguments that cannot be passed directly in the command line using the `--argument-file` flag. For example:
 * Named file: `dfx canister call --argument-file ./my/argument/file.txt my_canister_name greet`
 * Stdin: `echo '( null )' | dfx canister call --argument-file - my_canister_name greet`

### fix: Use default setting for BTC adapter idle seconds

A lower threshold was no longer necessary.

### feat: Allow users to configure logging level of bitcoin adapter

The bitcoin adapter's logging can be very verbose if debug logging is enabled, making it difficult to make sense of what's going on. On the other hand, these logs are useful for triaging problems.

To get the best of both worlds, this release adds support for an additional configuration option in dfx.json:

```
"bitcoin": {
  "enabled": true,
  "nodes": ["127.0.0.1:18444"],
  "log_level": "info" <------- users can now configure the log level
}
```

By default, a log level of "info" is used, which is relatively quiet. Users can change it to "debug" for more verbose logging.

### chore: update Candid UI canister with commit bffa0ae3c416e8aa3c92c33722a6b1cb31d0f1c3

This includes the following changes:

* Fetch did file from canister metadata
* Better flamegraph support
* Fix bigint error for vec nat8 type

### feat: dfx will look up the port of the running webserver from .dfx/webserver-port, if present

After `dfx start --host 127.0.0.1:0`, the dfx webserver will listen on an ephemeral port.  It stores the port value in .dfx/webserver-port.  dfx will now look for this file, and if a port is contained within, use that port to connect to the dfx webserver.

### fix: dfx commands once again work from any subdirectory of a dfx project

Running `dfx deploy`, `dfx canister id`, `dfx canister call` and so forth work as expected
if run from within any subdirectory of a dfx project.  Previously, this would create
canister_ids.json or .dfx/local/canister_ids.json within the subdirectory.

### feat: Post-installation tasks

You can now add your own custom post-installation/post-deployment tasks to any canister type. The new `post-install` key for canister objects in `dfx.json` can be a command or list of commands, similar to the `build` key of `custom` canisters, and receives all the same environment variables. For example, to replicate the upload task performed with `assets` canisters, you might set `"post-install": "icx-asset sync $CANISTER_ID dist"`.

### feat: assets are no longer copied from source directories before being uploaded to asset canister

Assets are now uploaded directly from their source directories, rather than first being copied
to an output directory.

If you're using `dfx deploy`, you won't see any change in functionality.  If you're running
`dfx canister install --mode=upgrade`, changed files in asset source directories will
be detected and uploaded even without an intervening `dfx build`.

### fix: Added src/declarations to .gitignore for new projects

### fix: remove deprecated candid path environment variable

The environment variable format `CANISTER_CANDID_{name}`, used in Rust projects, was deprecated in 0.9.2, to be unified with the variables `CANISTER_CANDID_PATH_{name}` which are used in other project types. It has now been removed. Note that you will need to update `ic-cdk-macros` if you use the `#[import]` macro.

### feat: deprecate `dfx config` for removal

The `dfx config` command has several issues and is ultimately a poor replacement for [`jq`](https://stedolan.github.io/jq). The command is being deprecated, and will be removed in a later release; we recommend switching to `jq` or similar tools (e.g. `ConvertTo-Json` in PowerShell, `to json` in nushell, etc.)

### feat: Better build scripts for type:custom

Build scripts now always receive a CWD of the DFX project root, instead of wherever `dfx` was invoked from, and a bare script `script.sh` can be specified without needing to prefix with `./`.

### feat: rust, custom, and asset canisters now include candid:service metadata

Motoko canisters already included this metadata.

Also added this metadata to the asset canister wasm, which will cause the next deploy to
install this new version.

### feat: Add safeguard to freezing threshold

Some developers mistakenly think that the freezing threshold is measured in cycles, but it is actually measured in seconds. To stop them from accidentally freezing their canisters, setting a freezing threshold above 50M seconds (~1.5 years) now requires a confirmation.

### fix: restores assets to webpack devserver

### chore: updates webpack dependencies for dfx new project

Resolves an issue where `webpack-cli` was was breaking when users tried to run `npm start` in a fresh project. For affected users of 0.10.1, you can resolve this issue manually by running `npm install webpack@latest webpack-cli@latest terser-webpack-plugin@latest`.

### feat: Support for new ledger notify function

Ledger 7424ea8 deprecates the existing `notify` function with a switch parameter between creating and topping up a canister, and introduces two
functions for doing the same. This should *mostly* be invisible to users, except that previously, if `dfx ledger create-canister` or `dfx ledger top-up`
failed, you would call `dfx ledger notify` after correcting the issue. In order to support the change, this command has been changed to two subcommands:
`dfx ledger notify create-canister` and `dfx ledger notify top-up`.

### feat: `--from-subaccount`

Previously, the ledger commands assumed all transfers were made from the default subaccount for the identity principal. This feature adds a `--from-subaccount` flag to `dfx ledger transfer`, `dfx ledger create-canister`, and `dfx ledger top-up`, to enable making transfers from a selected subaccount. A `--subaccount` flag is also added to `dfx ledger balance` for convenience. Subaccounts are expected as 64-character hex-strings (i.e. 32 bytes).

### feat: cargo audit when building rust canisters

When a canister with type `rust` is built and `cargo-audit` is installed, dfx will now check for vulnerabilities in the dependencies. If a vulnerability is found, dfx will recommend that the user update to a version without known vulnerabilities.

### fix: Freezing Threshold now documented

Calls made to retrieve the help output for `canister update-settings` was missing the `freezing-threshold` parameter.

### chore: warnings and errors are more visible

`WARN` and `ERROR` messages are now clearly labelled as such, and the labels are colored accordingly.
This is now included when running `dfx canister update-settings -h`.

### fix: `dfx schema` does not require valid dfx.json

There is no real reason for `dfx schema` to not work when a broken dfx.json is in the current folder - this is actually a very common scenario when `dfx schema` gets used.

### fix: canister call uses candid file if canister type cannot be determined

The candid file specified in the field `canisters.<canister name>.candid` of dfx.json, or if that not exists `canisters.<canister name>.remote.candid`, is now used when running `dfx canister call`, even when dfx fails to determine the canister type.

### fix: btc/canister http adapter socket not found by replica after restart

After running `dfx start --enable-bitcoin` twice in a row (stopping dfx in between), the second
launched replica would fail to connect to the btc adapter.  This is because ic-starter
does not write a new configuration file if one already exists, so the configuration file
used by the replica referred to one socket path, while dfx passed a different socket path
to the btc adapter.

Now dfx reuses the previously-used unix domain socket path, for both the btc adapter
and for the canister http adapter.

### fix: dfx stop now waits until dfx and any child processes exit

Previously, `dfx stop` would send the TERM signal to the running dfx and its child processes,
and then exit immediately.

This avoids interference between a dfx process performing cleanup at shutdown and
a dfx process that is starting.

### fix: dfx ping no longer creates a default identity

dfx ping now uses the anonymous identity, and no longer requires dfx.json to be present.


### fix: Initialize replica with bitcoin regtest flag

When the bitcoin feature is enabled, dfx was launching the replica with the "bitcoin_testnet" feature.
The correct feature to use is "bitcoin_regtest".

### dfx bootstrap now looks up the port of the local replica

`dfx replica` writes the port of the running replica to one of these locations:

- .dfx/replica-configuration/replica-1.port
- .dfx/ic-ref.port

`dfx bootstrap` will now use this port value, so it's no longer necessary to edit dfx.json after running `dfx replica`.

### feat: dfx.json local network settings can be set on the local network, rather than defaults

In `dfx.json`, the `bootstrap`, `bitcoin`, `canister_http`, and `replica` settings can
now be specified on the local network, rather than in the `defaults` field.
If one of these four fields is set for the local network, the corresponding field
in `defaults` will be ignored.

Example:
``` json
{
  "networks": {
    "local": {
      "bind": "127.0.0.1:8000",
      "canister_http": {
        "enabled": true
      }
    }
  }
}
```

## Dependencies

### Rust Agent

Updated agent-rs to 0.18.0

### Motoko

Updated Motoko from 0.6.28 to 0.6.29.

### Replica

Updated replica to elected commit 8993849de5fab76e796d67750facee55a0bf6649.
This incorporates the following executed proposals:

* [69804](https://dashboard.internetcomputer.org/proposal/69804)
* [67990](https://dashboard.internetcomputer.org/proposal/67990)
* [67483](https://dashboard.internetcomputer.org/proposal/67483)
* [66895](https://dashboard.internetcomputer.org/proposal/66895)
* [66888](https://dashboard.internetcomputer.org/proposal/66888)
* [65530](https://dashboard.internetcomputer.org/proposal/65530)
* [65327](https://dashboard.internetcomputer.org/proposal/65327)
* [65043](https://dashboard.internetcomputer.org/proposal/65043)
* [64355](https://dashboard.internetcomputer.org/proposal/64355)
* [63228](https://dashboard.internetcomputer.org/proposal/63228)
* [62143](https://dashboard.internetcomputer.org/proposal/62143)

### ic-ref

Updated ic-ref to 0.0.1-173cbe84
 - add ic0.performance_counter system interface
 - add system API for ECDSA signing
 - allow optional "error_code" field in responses
 - support gzip-compressed canister modules
 - enable canisters to send HTTP requests

# 0.10.1

## DFX

### fix: Webpack config no longer uses CopyPlugin

Dfx already points to the asset canister's assets directory, and copying to disk could sometimes
lead to an annoying "too many open files" error.

### fix: HSMs are once again supported on Linux

On Linux, dfx 0.10.0 failed any operation with an HSM with the following error:
```
Error: IO: Dynamic loading not supported
```
The fix was to once again dynamically-link the Linux build.

### feat: error explanation and fixing instructions engine

Dfx is now capable of providing explanations and remediation suggestions for entire categories of errors at a time.
Explanations and suggestions will slowly be added over time.
To see an example of an already existing suggestion, run `dfx deploy --network ic` while using an identity that has no wallet configured.

### chore: add context to errors

Most errors that happen within dfx are now reported in much more detail. No more plain `File not found` without explanation what even was attempted.

### fix: identities with configured wallets are not broken anymore and removed only when using the --drop-wallets flag

When an identity has a configured wallet, dfx no longer breaks the identity without actually removing it.
Instead, if the --drop-wallets flag is specified, it properly removes everything and logs what wallets were linked,
and when the flag is not specified, it does not remove anything.

The behavior for identities without any configured wallets is unchanged.

### feat: bitcoin integration: dfx now generates the bitcoin adapter config file

dfx command-line parameters for bitcoin integration:
``` bash
dfx start   --enable-bitcoin  # use default node 127.0.0.1:18444
dfx start   --enable-bitcoin --bitcoin-node <node>
```

The above examples also work for dfx replica.

These default to values from dfx.json:
```
.defaults.bitcoin.nodes
.defaults.bitcoin.enabled
```

The --bitcoin-node parameter, if specified on the command line, implies --enable-bitcoin.

If --enable-bitcoin or .defaults.bitcoin.enabled is set, then dfx start/replica will launch the ic-btc-adapter process and configure the replica to communicate with it.


### feat: print wallet balance in a human readable form #2184

Default behaviour changed for `dfx wallet balance`, it will now print cycles amount upscaled to trillions.

New flag `--precise` added to `dfx wallet balance`. Allows to get exact amount of cycles in wallet (without upscaling).

### feat: canister http integration

dfx command-line parameters for canister http requests integration:
```
dfx start --enable-canister-http
dfx replica --enable-canister-http
```

This defaults to the following value in dfx.json:
```
.defaults.canister_http.enabled
```

### fix: specifying ic provider with a trailing slash is recognised correctly

Specifying the network provider as `https://ic0.app/` instead of `https://ic0.app` is now recognised as the real IC network.

### Binary cache

Added ic-canister-http-adapter to the binary cache.

## Dependencies

### Updated agent-rs to 0.17.0

## Motoko

Updated Motoko from 0.6.26 to 0.6.28.

## Replica

Updated replica to elected commit b90edb9897718730f65e92eb4ff6057b1b25f766.
This incorporates the following executed proposals:

* [61004](https://dashboard.internetcomputer.org/proposal/61004)
* [60222](https://dashboard.internetcomputer.org/proposal/60222)
* [59187](https://dashboard.internetcomputer.org/proposal/59187)
* [58479](https://dashboard.internetcomputer.org/proposal/58479)
* [58376](https://dashboard.internetcomputer.org/proposal/58376)
* [57843](https://dashboard.internetcomputer.org/proposal/57843)
* [57395](https://dashboard.internetcomputer.org/proposal/57395)

## icx-proxy

Updated icx-proxy to commit c312760a62b20931431ba45e5b0168ee79ea5cda

* Added gzip and deflate body decoding before certification validation.
* Fixed unzip and streaming bugs
* Added Prometheus metrics endpoint
* Added root and invalid ssl and dns mapping

# 0.10.0

## DFX

### feat: Use null as default value for opt arguments


Before this, `deploy`ing a canister with an `opt Foo` init argument without specifying an `--argument` would lead to an error:

``` bash
$ dfx deploy
Error: Invalid data: Expected arguments but found none.
```

With this change, this isn't an error anymore, but instead `null` is passed as a value. In general, if the user does _not_ provide an `--argument`, and if the init method expects only `opt` arguments, then `dfx` will supply `null` for each argument.

Note in particular that this does not try to match `opt` arguments for heterogeneous (`opt`/non-`opt`) signatures. Note moreover that this only impacts a case that would previously error out, so no existing (working) workflows should be affected.

### feat: dfx identity set-wallet now checks that the provided canister is actually a wallet

This check was previously performed on local networks, but not on mainnet.

### feat: `dfx canister call --candid <path to candid file> ...`

Allows one to provide the .did file for calls to an arbitrary canister.

### feat: Install arbitrary wasm into canisters

You no longer need a DFX project setup with a build task to install an already-built wasm module into a canister ID. The new `--wasm <path>` flag to `dfx canister install` will bypass project configuration and install the wasm module at `<path>`. A DFX project setup is still recommended for general use; this should mostly be used for installing pre-built canisters. Note that DFX will also not perform its usual checks for API/ABI/stable-memory compatibility in this mode.

### feat: Support for 128-bit cycle counts

Cycle counts can now exceed the previously set maximum of 2^64. The new limit is 2^128. A new wallet version has been bundled with this release that supports the new cycle count. You will not be able to use this feature with your existing wallets without running `dfx wallet upgrade`, but old wallets will still work just fine with old cycle counts.

### fix: dfx start will once again notice if dfx is already running

dfx will once again display 'dfx is already running' if dfx is already running,
rather than 'Address already in use'.

As a consequence, after `dfx start` failed to notice that dfx was already running,
it would replace .dfx/pid with an empty file.  Later invocations of `dfx stop`
would display no output and return a successful exit code, but leave dfx running.

### fix: `dfx canister update-settings <canister id>` works even if the canister id is not known to the project.

This makes the behavior match the usage text of the command:
`<CANISTER> Specifies the canister name or id to update. You must specify either canister name/id or the --all option`

### feat: dfx deploy --upgrade-unchanged or dfx canister install --mode upgrade --upgrade-unchanged

When upgrading a canister, `dfx deploy` and `dfx canister install` skip installing the .wasm
if the wasm hash did not change.  This avoids a round trip through stable memory for all
assets on every dfx deploy, for example.  By passing this argument, dfx will instead
install the wasm even if its hash matches the already-installed wasm.

### feat: Introduce DFX_CACHE_ROOT environment variable

A new environment variable, `DFX_CACHE_ROOT`, has been introduced to allow setting the cache root directory to a different location than the configuration root directory. Previously `DFX_CONFIG_ROOT` was repurposed for this which only allowed one location to be set for both the cache and configuration root directories.

This is a breaking change since setting `DFX_CONFIG_ROOT` will no longer set the cache root directory to that location.

### fix: Error if nonzero cycles are passed without a wallet proxy

Previously, `dfx canister call --with-cycles 1` would silently ignore the `--with-cycles` argument as the DFX principal has no way to pass cycles and the call must be forwarded through the wallet. Now it will error instead of silently ignoring it. To forward a call through the wallet, use `--wallet $(dfx identity get-wallet)`, or `--wallet $(dfx identity --network ic get-wallet)` for mainnet.

### feat: Configure subnet type of local replica

The local replica sets its parameters according to the subnet type defined in defaults.replica.subnet_type, defaulting to 'application' when none is specified.
This makes it less likely to accidentally hit the 'cycles limit exceeded' error in production.  Since the previous default was `system`, you may see these types errors in development instead.
Possible values for defaults.replica.subnet_type are: "application", "verifiedapplication", "system"

Example how to specify the subnet type:
``` json
{
  "defaults": {
    "replica": {
      "subnet_type": "verifiedapplication"
    }
  }
}
```

### feat: Introduce command for local cycles top-up

`dfx ledger fabricate-cycles <canister (id)> <optional amount>` can be used during local development to create cycles out of thin air and add them to a canister. Instead of supplying a canister name or id it is also possible to use `--all` to add the cycles to every canister in the current project. When no amount is supplied, the command uses 10T cycles as default. Using this command with `--network ic` will result in an error.

### feat: Private keys can be stored in encrypted format

`dfx identity new` and `dfx identity import` now ask you for a password to encrypt the private key (PEM file) when it is stored on disk.
If you decide to use a password, your key will never be written to disk in plain text.
In case you don't want to enter your password all the time and want to take the risk of storing your private key in plain text, you can use the `--disable-encryption` flag.

The `default` identity as well as already existing identities will NOT be encrypted. If you want to encrypt an existing identity, use the following commands:
``` bash
dfx identity export identity_name > identity.pem
# if you have set old_identity_name as the identity that is used by default, switch to a different one
dfx identity use other_identity
dfx identity remove identity_name
dfx identity import identity_name identity.pem
```

### feat: Identity export

If you want to get your identity out of dfx, you can use `dfx identity export identityname > exported_identity.pem`. But be careful with storing this file as it is not protected with your password.

### feat: Identity new/import now has a --force flag

If you want to script identity creation and don't care about overwriting existing identities, you now can use the `--force` flag for the commands `dfx identity new` and `dfx identity import`.

### fix: Do not automatically create a wallet on IC

When running `dfx deploy --network ic`, `dfx canister --network ic create`, or `dfx identity --network ic get-wallet` dfx no longer automatically creates a cycles wallet for the user if none is configured. Instead, it will simply report that no wallet was found for that user.

Dfx still creates the wallet automatically when running on a local network, so the typical workflow of `dfx start --clean` and `dfx deploy` will still work without having to manually create the wallet.

### fix: Identities cannot exist and not at the same time

When something went wrong during identity creation, the identity was not listed as existing.
But when trying to create an identity with that name, it was considered to be already existing.

### feat: dfx start and dfx replica can now launch the ic-btc-adapter process

Added command-line parameters:
``` bash
dfx start   --enable-bitcoin --btc-adapter-config <path>
dfx replica --enable-bitcoin --btc-adapter-config <path>
```

These default to values from dfx.json:
```
.defaults.bitcoin.btc_adapter_config
.defaults.bitcoin.enabled
```

The --btc-adapter-config parameter, if specified on the command line, implies --enable-bitcoin.

If --enable-bitcoin or .defaults.bitcoin.enabled is set, and a btc adapter configuration is specified,
then dfx start/replica will launch the ic-btc-adapter process.

This integration is not yet complete, pending upcoming functionality in ic-starter.

### fix: report context of errors

dfx now displays the context of an error in several places where previously the only error
message would be something like "No such file or directory."

### chore: updates starter project for Node 18

Webpack dev server now works for Node 18 (and should work for Node 17). A few packages are also upgraded

## updating dependencies

Updated to version 0.14.0 of agent-rs

## Cycles wallet

- Module hash: bb001d1ebff044ba43c060956859f614963d05c77bd778468fce4de095fe8f92
- https://github.com/dfinity/cycles-wallet/commit/f18e9f5c2f96e9807b6f149c975e25638cc3356b

## Replica

Updated replica to elected commit b3788091fbdb8bed7e527d2df4cc5e50312f476c.
This incorporates the following executed proposals:

* [57150](https://dashboard.internetcomputer.org/proposal/57150)
* [54964](https://dashboard.internetcomputer.org/proposal/54964)
* [53702](https://dashboard.internetcomputer.org/proposal/53702)
* [53231](https://dashboard.internetcomputer.org/proposal/53231)
* [53134](https://dashboard.internetcomputer.org/proposal/53134)
* [52627](https://dashboard.internetcomputer.org/proposal/52627)
* [52144](https://dashboard.internetcomputer.org/proposal/52144)
* [50282](https://dashboard.internetcomputer.org/proposal/50282)

Added the ic-btc-adapter binary to the cache.

## Motoko

Updated Motoko from 0.6.25 to 0.6.26.

# 0.9.3

## DFX

### feat: dfx deploy now displays URLs for the frontend and candid interface

### dfx.json

In preparation for BTC integration, added configuration for the bitcoind port:

``` json
{
  "canisters": {},
  "defaults": {
    "bitcoind": {
      "port": 18333
    }
  }
}
```

## icx-proxy

Updated icx-proxy to commit 594b6c81cde6da4e08faee8aa8e5a2e6ae815602, now static-linked.

* upgrade HTTP calls upon canister request
* no longer proxies /_/raw to the dfx internal webserver
* allows for generic StreamingCallback tokens

## Replica

Updated replica to blessed commit d004accc3904e24dddb13a11d93451523e1a8a5f.
This incorporates the following executed proposals:

* [49653](https://dashboard.internetcomputer.org/proposal/49653)
* [49011](https://dashboard.internetcomputer.org/proposal/49011)
* [48427](https://dashboard.internetcomputer.org/proposal/48427)
* [47611](https://dashboard.internetcomputer.org/proposal/47611)
* [47512](https://dashboard.internetcomputer.org/proposal/47512)
* [47472](https://dashboard.internetcomputer.org/proposal/47472)
* [45984](https://dashboard.internetcomputer.org/proposal/45984)
* [45982](https://dashboard.internetcomputer.org/proposal/45982)

## Motoko

Updated Motoko from 0.6.21 to 0.6.25.

# 0.9.2

## DFX

### feat: Verify Candid and Motoko stable variable type safety of canister upgrades

Newly deployed Motoko canisters now embed the Candid interface and Motoko stable signatures in the Wasm module.
`dfx deploy` and `dfx canister install` will automatically check

	1) the backward compatible of Candid interface in both upgrade and reinstall mode;
	2) the type safety of Motoko stable variable type in upgrade mode to avoid accidentally lossing data;

See [Upgrade compatibility](https://internetcomputer.org/docs/language-guide/compatibility) for more details.

### feat: Unified environment variables across build commands

The three canister types that use a custom build tool - `assets`, `rust`, and `custom` - now all support the same set of environment variables during the build task:

* `DFX_VERSION` - The version of DFX that was used to build the canister.
* `DFX_NETWORK` - The network name being built for. Usually `ic` or `local`.
* `CANISTER_ID_{canister}` - The canister principal ID of the canister `{canister}` registered in `dfx.json`.
* `CANISTER_CANDID_PATH_{canister}` - The path to the Candid interface file for the canister `{canister}` among your canister's dependencies.
* `CANISTER_CANDID_{canister}` (deprecated) - the same as `CANISTER_CANDID_PATH_{canister}`.  This is provided for backwards compatibility with `rust` and `custom` canisters, and will be removed in dfx 0.10.0.
* `CANISTER_ID` - Same as `CANISTER_ID_{self}`, where `{self}` is the name of _this_ canister.
* `CANISTER_CANDID_PATH` - Same as `CANISTER_CANDID_PATH_{self}`, where `{self}` is the name of _this_ canister.

### feat: Support for local ledger calls

If you have an installation of the ICP Ledger (see [Ledger Installation Guide](https://github.com/dfinity/ic/tree/master/rs/rosetta-api/ledger_canister#deploying-locally)), `dfx ledger balance` and `dfx ledger transfer` now support
`--ledger-canister-id` parameter.

Some examples:
``` bash
$ dfx ledger \
  --network local \
  balance \
  --ledger-canister-id  rrkah-fqaaa-aaaaa-aaaaq-cai
1000.00000000 ICP

$ dfx ledger \
  --network local \
  transfer --amount 0.1 --memo 0 \
  --ledger-canister-id  rrkah-fqaaa-aaaaa-aaaaq-cai 8af54f1fa09faeca18d294e0787346264f9f1d6189ed20ff14f029a160b787e8
Transfer sent at block height: 1
```

### feat: `dfx ledger account-id` can now compute canister addresses

The `dfx ledger account-id` can now compute addresses of principals and canisters.
The command also supports ledger subaccounts now.

``` bash
dfx ledger account-id --of-principal 53zcu-tiaaa-aaaaa-qaaba-cai
dfx ledger --network small02 account-id --of-canister ledger_demo
dfx ledger account-id --of-principal 53zcu-tiaaa-aaaaa-qaaba-cai --subaccount 0000000000000000000000000000000000000000000000000000000000000001
```

### feat: Print the full error chain in case of a failure

All `dfx` commands will now print the full stack of errors that led to the problem, not just the most recent error.
Example:

```
Error: Subaccount '00000000000000000000000000000000000000000000000000000000000000000' is not a valid hex string
Caused by:
  Odd number of digits
```

### fix: dfx import will now import pem files created by `quill generate`

`quill generate` currently outputs .pem files without an `EC PARAMETERS` section.
`dfx identity import` will now correctly identify these as EC keys, rather than Ed25519.

### fix: retry on failure for ledger create-canister, top-up, transfer

dfx now calls `transfer` rather than `send_dfx`, and sets the created_at_time field in order to retry the following commands:

* dfx ledger create-canister
* dfx ledger top-up
* dfx ledger transfer

### feat: Remote canister support

It's now possible to specify that a canister in dfx.json references a "remote" canister on a specific network,
that is, a canister that already exists on that network and is managed by some other project.

Motoko, Rust, and custom canisters may be configured in this way.

This is the general format of the configuration in dfx.json:
``` json
{
  "canisters": {
    "<canister name>": {
      "remote": {
        "candid": "<path to candid file to use when building on remote networks>",
        "id": {
          "<network name>": "<principal on network>"
        }
      }
    }
  }
}
```

The "id" field, if set for a given network, specifies the canister ID for the canister on that network.
The canister will not be created or installed on these remote networks.
For other networks, the canister will be created and installed as usual.

The "candid" field, if set within the remote object, specifies the candid file to build against when
building other canisters on a network for which the canister is remote.  This definition can differ
from the candid definitions for local builds.

For example, if have an installation of the ICP Ledger (see [Ledger Installation Guide](https://github.com/dfinity/ic/tree/master/rs/rosetta-api/ledger_canister#deploying-locally))
in your dfx.json, you could configure the canister ID of the Ledger canister on the ic network as below.  In this case,
the private interfaces would be available for local builds, but only the public interfaces would be available
when building for `--network ic`.
``` json
{
  "canisters": {
    "ledger": {
      "type": "custom",
      "wasm": "ledger.wasm",
      "candid": "ledger.private.did",
      "remote": {
        "candid": "ledger.public.did",
        "id": {
          "ic": "ryjl3-tyaaa-aaaaa-aaaba-cai"
        }
      }
    },
    "app": {
      "type": "motoko",
      "main": "src/app/main.mo",
      "dependencies": [ "ledger" ]
    }
  }
}
```

As a second example, suppose that you wanted to write a mock of the ledger in Motoko.
In this case, since the candid definition is provided for remote networks,
`dfx build` (with implicit `--network local`) will build app against the candid
definitions defined by mock.mo, but `dfx build --network ic` will build app against
`ledger.public.did`.

This way, you can define public update/query functions to aid in local testing, but
when building/deploying to mainnet, references to methods not found in `ledger.public.did`
will be reports as compilation errors.

``` json
{
  "canisters": {
    "ledger": {
      "type": "motoko",
      "main": "src/ledger/mock.mo",
      "remote": {
        "candid": "ledger.public.did",
        "id": {
          "ic": "ryjl3-tyaaa-aaaaa-aaaba-cai"
        }
      }
    },
    "app": {
      "type": "motoko",
      "main": "src/app/main.mo",
      "dependencies": [ "ledger" ]
    }
  }
}
```

### feat: Generating remote canister bindings

It's now possible to generate the interface of a remote canister using a .did file using the `dfx remote generate-binding <canister name>|--all` command. This makes it easier to write mocks for local development.

Currently, dfx can generate .mo, .rs, .ts, and .js bindings.

This is how you specify how to generate the bindings in dfx.json:
``` json
{
  "canisters": {
    "<canister name>": {
      "main": "<path to mo/rs/ts/js file that will be generated>",
      "remote": {
        "candid": "<path to candid file to use when generating bindings>"
        "id": {}
      }
    }
  }
}
```

## ic-ref

Upgraded from a432156f24faa16d387c9d36815f7ddc5d50e09f to ab8e3f5a04f0f061b8157c2889f8f5de05f952bb

* Support 128-bit system api for cycles
* Include canister_ranges in the state tree
* Removed limit on cycles in a canister

## Replica

Updated replica to blessed commit 04fe8b0a1262f07c0cec1fdfa838a37607370a61.
This incorporates the following executed proposals:

* [45091](https://dashboard.internetcomputer.org/proposal/45091)
* [43635](https://dashboard.internetcomputer.org/proposal/43635)
* [43633](https://dashboard.internetcomputer.org/proposal/43633)
* [42783](https://dashboard.internetcomputer.org/proposal/42783)
* [42410](https://dashboard.internetcomputer.org/proposal/42410)
* [40908](https://dashboard.internetcomputer.org/proposal/40908)
* [40647](https://dashboard.internetcomputer.org/proposal/40647)
* [40328](https://dashboard.internetcomputer.org/proposal/40328)
* [39791](https://dashboard.internetcomputer.org/proposal/39791)
* [38541](https://dashboard.internetcomputer.org/proposal/38541)

## Motoko

Updated Motoko from 0.6.20 to 0.6.21.

# 0.9.0

## DFX

### feat!: Remove the wallet proxy and the --no-wallet flag

Breaking change: Canister commands, except for `dfx canister create`, will make the call directly, rather than via the user's wallet. The `--no-wallet` flag is thus removed from `dfx canister` as its behavior is the default.

When working with existing canisters, use the `--wallet` flag in conjunction with `dfx identity get-wallet` in order to restore the old behavior.

You will need to upgrade your wallet and each of your existing canisters to work with the new system.  To do so, execute the following in each of your dfx projects:
``` bash
dfx wallet upgrade
dfx canister --wallet "$(dfx identity get-wallet)" update-settings --all --add-controller "$(dfx identity get-principal)"
```
To upgrade projects that you have deployed to the IC mainnet, execute the following:
``` bash
dfx wallet --network ic upgrade
dfx canister --network ic --wallet "$(dfx identity --network ic get-wallet)" update-settings --all --add-controller "$(dfx identity get-principal)"
```

### feat: Add --add-controller and --remove-controller flags for "canister update-settings"

`dfx canister update-settings` previously only let you overwrite the entire controller list; `--add-controller` and `--remove-controller` instead add or remove from the list.

### feat: Add --no-withdrawal flag for "canister delete" for when the canister is out of cycles

`dfx canister delete --no-withdrawal <canister>` can be used to delete a canister without attempting to withdraw cycles.

### fix: set RUST_MIN_STACK to 8MB for ic-starter (and therefore replica)

This matches the value used in production and is meant to exceed the configured 5 MB wasmtime stack.

### fix: asset uploads will retry failed requests as expected

Fixed a defect in asset synchronization where no retries would be attempted after the first 30 seconds overall.

## Motoko

Updated Motoko from 0.6.11 to 0.6.20.

* Implement type union/intersection
* Transform for-loops on arrays into while-loops
* Tighten typing rules for type annotations in patterns
* Candid decoding: skip vec any fast
* Bump up MAX_HP_FOR_GC from 1GB to 3GB
* Candid decoder: Trap if a principal value is too large
* Eliminate bignum calls from for-iteration on arrays
* Improve scheduling
* Improve performance of bignum equality
* Stable signatures: frontend, metadata, command-line args
* Added heartbeat support

## Cycles wallet

- Module hash: 53ec1b030f1891bf8fd3877773b15e66ca040da539412cc763ff4ebcaf4507c5
- https://github.com/dfinity/cycles-wallet/commit/57e53fcb679d1ea33cc713d2c0c24fc5848a9759

## Replica

Updated replica to blessed commit 75138bbf11e201aac47266f07bee289dc18a082b.
This incorporates the following executed proposals:

* [33828](https://dashboard.internetcomputer.org/proposal/33828)
* [31275](https://dashboard.internetcomputer.org/proposal/31275)
* [31165](https://dashboard.internetcomputer.org/proposal/31165)
* [30392](https://dashboard.internetcomputer.org/proposal/30392)
* [30078](https://dashboard.internetcomputer.org/proposal/30078)
* [29235](https://dashboard.internetcomputer.org/proposal/29235)
* [28784](https://dashboard.internetcomputer.org/proposal/28784)
* [27975](https://dashboard.internetcomputer.org/proposal/27975)
* [26833](https://dashboard.internetcomputer.org/proposal/26833)
* [25343](https://dashboard.internetcomputer.org/proposal/25343)
* [23633](https://dashboard.internetcomputer.org/proposal/23633)

# 0.8.4

## DFX

### feat: "rust" canister type

You can now declare "rust" canisters in dfx.json.
``` json
{
  "canisters": {
    "canister_name": {
      "type": "rust",
      "package": "crate_name",
      "candid": "path/to/canister_name.did"
    }
  }
}
```

Don't forget to place a `Cargo.toml` in your project root.
Then dfx will build the rust canister with your rust toolchain.
Please also make sure that you have added the WebAssembly compilation target.

``` bash
rustup target add wasm32-unknown-unknown
```

You can also create new dfx project with a default rust canister.

``` bash
dfx new --type=rust <project-name>
```

### chore: updating dfx new template

Updates dependencies to latest for Webpack, and updates config. Additionally simplifies environment variables for canister ID's in config.

Additionally adds some polish to the starter template, including a favicon and using more semantic html in the example app

### feat: environment variable overrides for executable pathnames

You can now override the location of any executable normally called from the cache by specifying
an environment variable. For example, DFX_ICX_PROXY_PATH will specify the path for `icx-proxy`.

### feat: `dfx deploy --mode=reinstall <canister>`

`dfx deploy` can now reinstall a single canister, controlled by a new `--mode=reinstall` parameter.
This is destructive (it resets the state of the canister), so it requires a confirmation
and can only be performed on a single canister at a time.

`dfx canister install --mode=reinstall <canister>` also requires the same confirmation,
and no longer works with `--all`.

## Replica

The included replica now supports canister_heartbeat.  This only works with rust canisters for the time being,
and does not work with the emulator (`dfx start --emulator`).

# 0.8.3

## DFX

### fix: ic-ref linux binary no longer references /nix/store

This means `dfx start --emulator` has a chance of working if nix is not installed.
This has always been broken, even before dfx 0.7.0.

### fix: replica and ic-starter linux binaries no longer reference /nix/store

This means `dfx start` will work again on linux.  This bug was introduced in dfx 0.8.2.

### feat: replaced --no_artificial_delay option with a sensible default.

The `--no-artificial-delay` option not being the default has been causing a lot of confusion.
Now that we have measured in production and already applied a default of 600ms to most subnets deployed out there,
we have set the same default for dfx and removed the option.

## Motoko

Updated Motoko from 0.6.10 to 0.6.11.

* Assertion error messages are now reproducible (#2821)

# 0.8.2

## DFX

### feat: dfx canister delete can now return cycles to a wallet or dank

By default `dfx canister delete` will return cycles to the default cycles wallet.
Cycles can be returned to a designated canister with `--withdraw-cycles-to-canister` and
cycles can be returned to dank at the current identity principal with `--withdraw-cycles-to-dank`
and to a designated principal with `--withdraw-cycles-to-dank-principal`.

### feat: dfx canister create now accepts multiple instances of --controller argument

It is now possible to create canisters with more than one controller by
passing multiple instances of the `--controller parameter to `dfx canister create`.

You will need to upgrade your wallet with `dfx wallet upgrade`, or `dfx wallet --network ic upgrade`

### feat: dfx canister update-settings now accepts multiple instance of --controller argument

It is now possible to configure a canister to have more than one controller by
passing multiple instances of the `--controller parameter to `dfx canister update-settings`.

### feat: dfx canister info and dfx canister status now display all controllers

### feat!: `dfx canister create --controller <controller>` named parameter

Breaking change: The controller parameter for `dfx canister create` is now passed as a named parameter,
rather than optionally following the canister name.

Old: `dfx canister create [canister name] [controller]`
New: `dfx canister create --controller <controller> [canister name]`

### fix: dfx now respects $DFX_CONFIG_ROOT when looking for legacy credentials

Previously this would always look in `$HOME/.dfinity/identity/creds.pem`.

### fix: changed dfx canister (create|update-settings) --memory-allocation limit to 12 GiB

Updated the maximum value for the --memory-allocation value to be 12 GiB (12,884,901,888 bytes)

## Cycles Wallet

- Module hash: 9183a38dd2eb1a4295f360990f87e67aa006f225910ab14880748e091248e086
- https://github.com/dfinity/cycles-wallet/commit/9ef38bb7cd0fe17cda749bf8e9bbec5723da0e95

### Added support for multiple controllers

You will need to upgrade your wallet with `dfx wallet upgrade`, or `dfx wallet --network ic upgrade`

## Replica

The included replica now supports public spec 0.18.0

* Canisters can now have more than one controller
* Adds support for 64-bit stable memory
* The replica now goes through an initialization sequence, reported in its status
as `replica_health_status`.  Until this reports as `healthy`, queries or updates will
fail.
** `dfx start --background` waits to exit until `replica_health_status` is `healthy`.
** If you run `dfx start` without `--background`, you can call `dfx ping --wait-healthy`
to wait until the replica is healthy.

## Motoko

Updated Motoko from 0.6.7 to 0.6.10

* add Debug.trap : Text -> None (motoko-base #288)
* Introduce primitives for `Int` ⇔ `Float` conversions (#2733)
* Fix crashing bug for formatting huge floats (#2737)

# 0.8.1

## DFX

### feat: dfx generate types command

``` bash
dfx generate
```

This new command will generate type declarations for canisters in dfx.json.

You can control what will be generated and how with corresponding configuration in dfx.json.

Under dfx.json → `canisters` → `<canister_name>`, developers can add a "declarations" config. Options are:

* "output" → directory to place declarations for that canister | default is `src/declarations/<canister_name>`

* "bindings" → [] list of options, ("js", "ts", "did", "mo") | default is "js", "ts", "did"

* "env_override" → a string that will replace process.env.\{canister_name_uppercase\}_CANISTER_ID in the "src/dfx/assets/language_bindings/canister.js" template.

js declarations output

* index.js (generated from "src/dfx/assets/language_bindings/canister.js" template)

* `<canister_name>.did.js` - candid js binding output

ts declarations output

  * `<canister_name>.did.d.ts` - candid ts binding output

did declarations output

  * `<canister_name>.did` - candid did binding output

mo declarations output

  * `<canister_name>.mo` - candid mo binding output

### feat: dfx now supports the anonymous identity

Use it with either of these forms:
``` bash
dfx identity use anonymous
dfx --identity anonymous ...
```

### feat: import default identities

Default identities are the pem files generated by `dfx identity new ...` which contain Ed25519 private keys.
They are located at `~/.config/dfx/identity/xxx/identity.pem`.
Now, you can copy such pem file to another computer and import it there.

``` bash
dfx identity new alice
cp ~/.config/dfx/identity/xxx/identity.pem alice.pem
# copy the pem file to another computer, then
dfx identity import alice alice.pem
```

Before, people can manually copy the pem files to the target directory to "import". Such workaround still works.
We suggest to use the `import` subcommand since it also validate the private key.

### feat: Can now provide a nonstandard wallet module with DFX_WALLET_WASM environment variable

Define DFX_WALLET_WASM in the environment to use a different wasm module when creating or upgrading the wallet.

## Asset Canister

### fix: trust full asset SHA-256 hashes provided by the caller

When the caller provides SHA-256 hashes (which dfx does), the asset canister will no longer
recompute these hashes when committing the changes.  These recomputations were causing
canisters to run out of cycles, or to attempt to exceed the maximum cycle limit per update.

# 0.8.0

The 0.8.0 release includes updates and fixes that are primarily internal to improve existing features and functions rather than user-visible.

## DFX

### fix: dfx identity set-wallet no longer requires --force when used with --network ic

This was intended to skip verification of the wallet canister on the IC network,
but ended up only writing to the wallets.json file if --force was passed.

### chore: updating dependencies

* Support for the latest version of the \{IC\} specification and replica.

* Updating to latest versions of Motoko, Candid, and agent-rs

### feat: Type Inference Update

* Changes to `dfx new` project template and JavaScript codegen to support type inference in IDE's

* Adding webpack dev server to project template

* Migration path documented at https://sdk.dfinity.org/docs/release-notes/0.8.0-rn.html

# 0.7.7

Breaking changes to frontend code generation, documented in 0.8.0

## DFX

### feat: deploy and canister install will now only upgrade a canister if the wasm actually changed

dfx deploy and dfx canister install now compare the hash of the already-installed module
with the hash of the built canister's wasm output.  If they are the same, they leave the canister
in place rather than upgrade it.  They will still synchronize assets to an asset canister regardless
of the result of this comparison.


# 0.7.6

## icx-proxy

The streaming callback mechanism now requires the following record structure for the token:
```
type StreamingCallbackToken = record {
    key: text;
    content_encoding: text;
    index: nat;
    sha256: opt blob;
};
```

Previously, the token could be a record with any set of fields.

# 0.7.2

## DFX

### fix: set default cycle balance to 3T

Change the default cycle balance of a canister from 10T cycles to 3T cycles.

## Cycles Wallet

- Module hash: 1404b28b1c66491689b59e184a9de3c2be0dbdd75d952f29113b516742b7f898
- https://github.com/dfinity/cycles-wallet/commit/e902708853ab621e52cb68342866d36e437a694b

### fix: It is no longer possible to remove the last controller.

Fixed an issue where the controller can remove itself from the list of controllers even if it's the only one,
leaving the wallet uncontrolled.
Added defensive checks to the wallet's remove_controller and deauthorize methods.

# 0.7.1

## DFX

### feat: sign request_status for update call

When using `dfx canister sign` to generate a update message, a corresponding
request_status message is also signed and append to the json as `signed_request_status`.
Then after sending the update message, the user can check the request_status using
`dfx canister send message.json --status`.

### fix: wallet will not proxy dfx canister call by default

Previously, `dfx canister call` would proxy queries and update calls via the wallet canister by default.
(There was the `--no-wallet` flag to bypass the proxy and perform the calls as the selected identity.)
However, this behavior had drawbacks, namely each `dfx canister call` was an inter-canister call
by default and calls would take a while to resolve. This fix makes it so that `dfx canister call` no longer
proxies via the wallet by default. To proxy calls via the wallet, you can do
`dfx canister --wallet=<wallet-id> call`.

### feat: add --no-artificial-delay to dfx replica and start

This change adds the `--no-artificial-delay` flag to `dfx start` and `dfx replica`.
The replica shipped with dfx has always had an artificial consensus delay (introduced to simulate
a delay users might see in a networked environment.) With this new flag, that delay can
be lessened. However, you might see increased CPU utilization by the replica process.

### feat: add deposit cycles and uninstall code

This change introduces the `deposit_cycles` and `uninstall_code` management canister
methods as dedicated `dfx canister` subcommands.

### fix: allow consistent use of canisters ids in canister command

This change updates the dfx commands so that they will accept either a canister name
(sourced from your local project) or a valid canister id.

# 0.7.0

## DFX

### feat: add output type to request-status

This change allows you to specify the format the return result for `dfx canister request-status`.

### fix: deleting a canister on a network removes entries for other networks

This change fixes a bug where deleting a canister on a network removed all other entries for
the canister in the canister_ids.json file.

### feat: point built-in `ic` network provider at mainnet

`--network ic` now points to the mainnet IC (as Sodium has been deprecated.)

### feat: add candid UI canister

The dedicated candid UI canister is installed on a local network when doing a `dfx canister install`
or `dfx deploy`.

### fix: Address already in use (os error 48) when issuing dfx start

This fixes an error which occurred when starting a replica right after stopping it.

### feat: ledger subcommands

dfx now supports a dedicated `dfx ledger` subcommand. This allows you to interact with the ledger
canister installed on the Internet Computer. Example commands include `dfx ledger account-id` which
prints the Account Identifier associated with your selected identity, `dfx ledger transfer` which
allows you to transfer ICP from your ledger account to another, and `dfx ledger create-canister` which
allows you to create a canister from ICP.

### feat: update to 0.17.0 of the Interface Spec

This is a breaking change to support 0.17.0 of the Interface Spec. Compute & memory allocation values
are set when creating a canister. An optional controller can also be specified when creating a canister.
Furthermore, `dfx canister set-controller` is removed, in favor of `dfx canister update-settings` which
allows the controller to update the controller, the compute allocation, and the memory allocation of the
canister. The freezing threshold value isn't exposed via dfx cli yet, but it may still be modified by
calling the management canister via `dfx canister call aaaaa-aa update-settings`

### feat: add wallet subcommands

dfx now supports a dedicated `dfx wallet` subcommand. This allows you to interact with the cycles wallet
associated with your selected identity. For example, `dfx wallet balance` to get the cycle balance,
`dfx wallet list-addresses` to display the associated controllers & custodians, and `dfx wallet send <destination> <amount>`
to send cycles to another wallet.

## Cycles Wallet

- Module Hash: a609400f2576d1d6df72ce868b359fd08e1d68e58454ef17db2361d2f1c242a1
- https://github.com/dfinity/cycles-wallet/commit/06bb256ca0738640be51cf84caaced7ea02ca29d

### feat: Use Internet Identity Service.

# 0.7.0-beta.5

## Cycles Wallet

- Module Hash: 3d5b221387875574a9fd75b3165403cf1b301650a602310e9e4229d2f6766dcc
- https://github.com/dfinity/cycles-wallet/commit/c3cbfc501564da89e669a2d9de810d32240baf5f

### feat: Updated to Public Interface 0.17.0

### feat: The wallet_create_canister method now takes a single record argument, which includes canister settings.

### fix: Return correct content type and encoding for non-gz files.

### fix: Updated frontend for changes to canister creation interface.

# 0.7.0-beta.3

## DFX

### fix: assets with an unrecognized file extension will use content-type "application/octet-stream"

# 0.7.0-beta.2

## DFX

### feat: synchronize assets rather than uploading even assets that did not change

DFX will now also delete assets from the container that do not exist in the project.
This means if you stored assets in the container, and they are not in the project,
dfx deploy or dfx install will delete them.

## Asset Canister

### Breaking change: change to store() method signature

- now takes arguments as a single record parameter
- must now specify content type and content encoding, and may specify the sha256

# 0.7.0-beta.1

## DFX

### fix: now deletes from the asset canister assets that no longer exist in the project

### feat: get certified canister info from read state #1514

Added `dfx canister info` command to get certified canister information. Currently this information is limited to the controller of the canister and the SHA256 hash of its Wasm module. If there is no Wasm module installed, the hash will be None.

## Asset Canister

### Breaking change: change to list() method signature

- now takes a parameter, which is an empty record
- now returns an array of records

### Breaking change: removed the keys() method

- use list() instead

# 0.7.0-beta.0

## DFX

### feat: webserver can now serve large assets

# 0.6.26

## DFX

### feat: add --no-wallet flag and --wallet option to allow Users to bypass Wallet or specify a Wallet to use for calls (#1476)

Added `--no-wallet` flag to `dfx canister` and `dfx deploy`. This allows users to call canister management functionality with their Identity as the Sender (bypassing their Wallet canister.)
Added `--wallet` option to `dfx canister` and `dfx deploy`. This allows users to specify a wallet canister id to use as the Sender for calls.
`--wallet` and `--no-wallet` conflict with each other. Omitting both will invoke the selected Identity's wallet canister to perform calls.

### feat: add canister subcommands `sign` and `send`

Users can use `dfx canister sign ...` to generated a signed canister call in a json file. Then `dfx canister send [message.json]` to the network.

Users can sign the message on an air-gapped computer which is secure to host private keys.

#### Note

* `sign` and `send` currently don't proxy through wallet canister. Users should use the subcommands with `dfx canister --no-wallet sign ...`.

* The `sign` option `--expire-after` will set the `ingress_expiry` to a future timestamp which is current plus the duration.
Then users can send the message during a 5 minutes time window ending in that `ingress_expiry` timestamp. Sending the message earlier or later than the time window will both result in a replica error.

### feat: implement the HTTP Request proposal in dfx' bootstrap webserver. +
And add support for http requests in the base storage canister (with a default to `/index.html`).

This does not support other encodings than `identity` for now (and doesn't even return any headers). This support will be added to the upgraded asset storage canister built in #1482.

Added a test that uses `curl localhost` to test that the asset storage AND the webserver properly support the http requests.

This commit also upgrades tokio and reqwest in order to work correctly. There are also _some_ performance issues noted (this is slower than the `icx-http-server` for some reason), but those are not considered criticals and could be improved later on.

Renamed the `project_name` in our own generated assets to `canister_name`, for things that are generated during canister build (and not project generation).

### feat: add support for ECDSA on secp256k1

You can now a generate private key via OpenSSL or a simlar tool, import it into dfx, and use it to sign an ingress message.

``` bash
openssl ecparam -name secp256k1 -genkey -out identity.pem
dfx identity import <name> identity.pem
dfx identity use <name>
dfx canister call ...
```

## Asset Canister

### feat: The asset canister can now store assets that exceed the message ingress limit (2 MB)

* Please note that neither the JS agent nor the HTTP server have been updated yet to server such large assets.
* The existing interface is left in place for backwards-compatibility, but deprecated:
** retrieve(): use get() and get_chunk() instead
** store(): use create_batch(), create_chunk(), and commit_batch() instead
** list(): use keys() instead

# 0.6.25

## DFX

- feat: dfx now provides `CANISTER_ID_<canister_name>` environment variables for all canisters to "npm build" when building the frontend.

## Agents

### Rust Agent

- feat: AgentError due to request::Error will now include the reqwest error message
in addition to "Could not reach the server"
- feat: Add secp256k1 support (dfx support to follow)

# 0.6.24

## DFX

- feat: add option to specify initial cycles for newly created canisters (#1433)

Added option to `dfx canister create` and `dfx deploy` commands: `--with-cycles <with-cycles>`.
This allows the user to specify the initial cycle balance of a canister created by their wallet.
This option is a no-op for the Sodium network.

``` bash
dfx canister create --with-cycles 8000000000 some_canister
dfx deploy --with-cycles 8000000000
```

Help string:
```
Specifies the initial cycle balance to deposit into the newly
created canister. The specified amount needs to take the
canister create fee into account. This amount is deducted
from the wallet's cycle balance
```

- feat: install `dfx` by version or tag (#1426)

This feature adds a new dfx command `toolchain` which have intuitive subcommands.
The toolchain specifiers can be a complete version number, major minor version, or a tag name.

``` bash
dfx toolchain install 0.6.24 # complete version
dfx toolchain install 0.6    # major minor
dfx toolchain install latest # tag name
dfx toolchain default latest
dfx toolchain list
dfx toolchain uninstall latest
```

- fix: onboarding related fixups (#1420)

Now that the Mercury Alpha application subnetwork is up and we are getting ready to onboard devs, the dfx error message for wallet creation has changed:
For example,
``` bash
dfx canister --network=alpha create hello
Creating canister "hello"...
Creating the canister using the wallet canister...
Creating a wallet canister on the alpha network.
Unable to create a wallet canister on alpha:
The Replica returned an error: code 3, message: "Sender not authorized to use method."
Wallet canisters on alpha may only be created by an administrator.
Please submit your Principal ("dfx identity get-principal") in the intake form to have one created for you.
```

- feat: add deploy wallet subcommand to identity (#1414)

This feature adds the deploy-wallet subcommand to the dfx identity.
The User provides the ID of the canister onto which the wallet Wasm is deployed.

``` bash
dfx identity deploy-wallet --help
dfx-identity-deploy-wallet
Installs the wallet Wasm to the provided canister id

USAGE:
    dfx identity deploy-wallet <canister-id>

ARGS:
    <canister-id>    The ID of the canister where the wallet Wasm will be deployed

FLAGS:
    -h, --help       Prints help information
    -V, --version    Prints version information
```

# 0.6.22

## DFX

- feat: dfx call random value when argument is not provided (#1376)

- fix: canister call can take canister ids for local canisters even if … (#1368)
- fix: address panic in dfx replica command (#1338)
- fix: dfx new webpack.config.js does not encourage running 'js' through ts-… (#1341)

## Sample apps

- There have been updates, improvements, and new sample apps added to the [examples](https://github.com/dfinity/examples/tree/master/motoko) repository.

    All of Motoko sample apps in the [examples](https://github.com/dfinity/examples/tree/master/motoko) repository have been updated to work with the latest release of the SDK.

    There are new sample apps to illustrate using arrays ([Quicksort](https://github.com/dfinity/examples/tree/master/motoko/quicksort)) and building create/read/update/delete (CRUD) operations for a web application [Superheroes](https://github.com/dfinity/examples/tree/master/motoko/superheroes).

- The [LinkedUp](https://github.com/dfinity/linkedup) sample application has been updated to work with the latest release of Motoko and the SDK.

## Motoko

## Agents

## Canister Development Kit (CDK)<|MERGE_RESOLUTION|>--- conflicted
+++ resolved
@@ -2,7 +2,6 @@
 
 # UNRELEASED
 
-<<<<<<< HEAD
 ### feat: rebuild only necessary canisters
 
 Cache `get_imports()` (renamed to `add_imports()`) results.
@@ -17,7 +16,7 @@
 `"deploy": false` canister option makes it not to deploy, unless explicitly specified on the command line.
 
 ### chore: Improve help text of `dfx identity new` to include which characters are valid in identity names
-=======
+
 # 0.20.2
 
 ### fix: `dfx canister delete` fails
@@ -33,7 +32,6 @@
 - Make chunk creation process faster, by increasing parallelization 4=>25, significant improvement when deploying lots of small assets
 
 `icx-asset`: add support for log levels, defaulting to `info`
->>>>>>> ffdd5761
 
 ### PocketIC support
 
