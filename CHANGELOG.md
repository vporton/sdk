--- conflicted
+++ resolved
@@ -2,7 +2,6 @@
 
 # UNRELEASED
 
-<<<<<<< HEAD
 ### feat: rebuild only necessary canisters
 
 Cache `get_imports()` (renamed to `add_imports()`) results.
@@ -15,7 +14,7 @@
 ### feat: specify canisters not to deploy
 
 `"deploy": false` canister option makes it not to deploy, unless explicitly specified on the command line.
-=======
+
 ### feat: `dfx info candid-ui-url`
 
 `dfx info candid-ui-url` displays the URL to the Candid UI canister for an explicitly specified `--network <network name>` (or `local` by default).
@@ -25,7 +24,6 @@
 ## Dependencies
 
 ### Updated to [agent-rs 0.35.0](https://github.com/dfinity/agent-rs/blob/main/CHANGELOG.md#0350---2024-05-10)
->>>>>>> cb67f24b
 
 # 0.20.1
 
