--- conflicted
+++ resolved
@@ -1,32 +1,17 @@
-<<<<<<< HEAD
-self: super:
-
-let rust-workspace = super.callPackage ../rust-workspace.nix {
-  inherit (self) actorscript dfinity;
-}; in
-
-let js-user-library = super.callPackage ../../js-user-library/package.nix {
-  inherit (self) napalm;
-}; in
-
-{
-  dfinity-sdk = {
-    packages = {
-      inherit js-user-library;
-        inherit rust-workspace;
-=======
 self: super: {
   dfinity-sdk = rec {
     packages = rec {
-        rust-workspace = super.callPackage ../rust-workspace.nix {};
->>>>>>> b3eaa732
-        rust-workspace-debug = rust-workspace.override (_: {
-          release = false;
-          doClippy = true;
-          doFmt = true;
-          doDoc = true;
-        });
-        rust-workspace-doc = rust-workspace-debug.doc;
+      js-user-library = super.callPackage ../../js-user-library/package.nix {
+        inherit (self) napalm;
+      };
+      rust-workspace = super.callPackage ../rust-workspace.nix {};
+      rust-workspace-debug = rust-workspace.override (_: {
+        release = false;
+        doClippy = true;
+        doFmt = true;
+        doDoc = true;
+      });
+      rust-workspace-doc = rust-workspace-debug.doc;
     };
 
     # This is to make sure CI evalutes shell derivations, builds their
@@ -39,12 +24,8 @@
     };
 
     licenses = {
-<<<<<<< HEAD
       # FIXME js-user-library
-      rust-workspace = super.lib.runtime.runtimeLicensesReport rust-workspace;
-=======
       rust-workspace = super.lib.runtime.runtimeLicensesReport packages.rust-workspace;
->>>>>>> b3eaa732
     };
   };
 }