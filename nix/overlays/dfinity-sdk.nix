self: super: {
  dfinity-sdk = rec {
    packages = rec {
<<<<<<< HEAD
      js-user-library = super.callPackage ../../js-user-library/package.nix {
        inherit (self) napalm;
      };
      rust-workspace = super.callPackage ../rust-workspace.nix {};
      rust-workspace-debug = (rust-workspace.override (_: {
        release = false;
        doClippy = true;
        doFmt = true;
        doDoc = true;
      })).overrideAttrs (oldAttrs: {
        name = "${oldAttrs.name}-debug";
      });
      rust-workspace-doc = rust-workspace-debug.doc;
=======
        rust-workspace = super.callPackage ../rust-workspace.nix {};
        rust-workspace-debug = (rust-workspace.override (_: {
          release = false;
          doClippy = true;
          doFmt = true;
          doDoc = true;
        })).overrideAttrs (oldAttrs: {
          name = "${oldAttrs.name}-debug";
        });
        rust-workspace-doc = rust-workspace-debug.doc;
        e2e-tests = super.callPackage ../e2e-tests.nix {};
>>>>>>> dd011868
    };

    # This is to make sure CI evalutes shell derivations, builds their
    # dependencies and populates the hydra cache with them. We also use this in
    # `shell.nix` in the root to provide an environment which is the composition
    # of all the shells here.
    shells = {
      js-user-library = import ../../js-user-library/shell.nix { pkgs = self; };
      rust-workspace = import ../rust-shell.nix { pkgs = self; };
    };

    licenses = {
      # FIXME js-user-library
      rust-workspace = super.lib.runtime.runtimeLicensesReport packages.rust-workspace;
    };
  };
}<|MERGE_RESOLUTION|>--- conflicted
+++ resolved
@@ -1,7 +1,6 @@
 self: super: {
   dfinity-sdk = rec {
     packages = rec {
-<<<<<<< HEAD
       js-user-library = super.callPackage ../../js-user-library/package.nix {
         inherit (self) napalm;
       };
@@ -15,19 +14,7 @@
         name = "${oldAttrs.name}-debug";
       });
       rust-workspace-doc = rust-workspace-debug.doc;
-=======
-        rust-workspace = super.callPackage ../rust-workspace.nix {};
-        rust-workspace-debug = (rust-workspace.override (_: {
-          release = false;
-          doClippy = true;
-          doFmt = true;
-          doDoc = true;
-        })).overrideAttrs (oldAttrs: {
-          name = "${oldAttrs.name}-debug";
-        });
-        rust-workspace-doc = rust-workspace-debug.doc;
-        e2e-tests = super.callPackage ../e2e-tests.nix {};
->>>>>>> dd011868
+      e2e-tests = super.callPackage ../e2e-tests.nix {};
     };
 
     # This is to make sure CI evalutes shell derivations, builds their
