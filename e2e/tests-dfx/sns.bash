#!/usr/bin/env bats

load ../utils/_

setup() {
    standard_setup

}

teardown() {
    dfx_stop

    standard_teardown
}

# The location of the SNS init config.
SNS_CONFIG_FILE_NAME="sns.yml"

@test "sns config create and validate fail outside of a project" {
    assert_command_fail dfx sns config create
    assert_match 'Cannot find dfx configuration file in the current working directory'

    assert_command_fail dfx sns config validate
    assert_match 'Cannot find dfx configuration file in the current working directory'
}

@test "sns config create creates a default configuration" {
    dfx_new
    assert_command dfx sns config create
    assert_match "Created SNS configuration at: .*/sns.yml"
    : "Check that the file exists..."
    test -e sns.yml
}

@test "sns config validate approves a valid configuration" {
    dfx_new
    install_asset sns/valid
    assert_command dfx sns config validate
    assert_match 'SNS config file is valid'
}

@test "sns config validate identifies a missing key" {
    dfx_new
    install_asset sns/valid
    grep -v token_name "${SNS_CONFIG_FILE_NAME}" | sponge "$SNS_CONFIG_FILE_NAME"
    assert_command_fail dfx sns config validate
    assert_match token.name
}

@test "sns deploy exists" {
    dfx sns deploy --help
}

@test "sns deploy fails without config file" {
    dfx_new
    dfx nns import
    rm -f sns.yml # Is not expected to be present anyway
    assert_command_fail dfx sns deploy
    assert_match "Error encountered when generating the SnsInitPayload: Couldn't open initial parameters file"
}

@test "sns deploy succeeds" {
    dfx_new
    install_shared_asset subnet_type/shared_network_settings/system
    dfx start --clean --background --host 127.0.0.1:8080
    sleep 1
    dfx nns install
    # There are no entries for "local" upstream yet, so we need a network mapping.
    dfx nns import --network-mapping local=mainnet
    # This canister ID is not included upstream .. yet.
    jq '.canisters["nns-sns-wasm"].remote.id.local="qaa6y-5yaaa-aaaaa-aaafa-cai"' dfx.json | sponge dfx.json
    ls candid
    cat dfx.json
    dfx nns import --network-mapping local
    ls candid
    cat dfx.json
    install_asset sns/valid
    dfx sns config validate
    dfx sns deploy
    # SNS canister IDs should be saved
    dfx canister id sns_governance
<<<<<<< HEAD
=======
    dfx canister id sns_index
>>>>>>> ae92c382
    dfx canister id sns_ledger
    dfx canister id sns_root
    dfx canister id sns_swap
}<|MERGE_RESOLUTION|>--- conflicted
+++ resolved
@@ -79,10 +79,7 @@
     dfx sns deploy
     # SNS canister IDs should be saved
     dfx canister id sns_governance
-<<<<<<< HEAD
-=======
     dfx canister id sns_index
->>>>>>> ae92c382
     dfx canister id sns_ledger
     dfx canister id sns_root
     dfx canister id sns_swap
